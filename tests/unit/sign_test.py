--- conflicted
+++ resolved
@@ -26,11 +26,8 @@
 from minio.error import InvalidArgumentError
 from minio.compat import urlsplit, urlencode, queryencode
 from minio.fold_case_dict import FoldCaseDict
-<<<<<<< HEAD
 from minio.credentials import Credentials, Static
-=======
 from minio.helpers import get_target_url
->>>>>>> 14f7de0a
 
 empty_hash = 'e3b0c44298fc1c149afbf4c8996fb92427ae41e4649b934ca495991b7852b855'
 dt = datetime(2015, 6, 20, 1, 2, 3, 0, pytz.utc)
