# -*- coding: utf-8 -*-
# MinIO Python Library for Amazon S3 Compatible Cloud Storage, (C) 2015 MinIO, Inc.
#
# Licensed under the Apache License, Version 2.0 (the "License");
# you may not use this file except in compliance with the License.
# You may obtain a copy of the License at
#
#     http://www.apache.org/licenses/LICENSE-2.0
#
# Unless required by applicable law or agreed to in writing, software
# distributed under the License is distributed on an "AS IS" BASIS,
# WITHOUT WARRANTIES OR CONDITIONS OF ANY KIND, either express or implied.
# See the License for the specific language governing permissions and
# limitations under the License.


"""
minio.signer
~~~~~~~~~~~~~~~

This module implements all helpers for AWS Signature version '4' support.

:copyright: (c) 2015 by MinIO, Inc.
:license: Apache 2.0, see LICENSE for more details.

"""

import collections
import hashlib
import hmac

from datetime import datetime
from .error import InvalidArgumentError
from .compat import urlsplit, queryencode
from .helpers import get_sha256_hexdigest
from .fold_case_dict import FoldCaseDict

# Signature version '4' algorithm.
_SIGN_V4_ALGORITHM = 'AWS4-HMAC-SHA256'

# Hardcoded S3 header value for X-Amz-Content-Sha256
_UNSIGNED_PAYLOAD = u'UNSIGNED-PAYLOAD'

def post_presign_signature(date, region, secret_key, policy_str):
    """
    Calculates signature version '4' for POST policy string.

    :param date: datetime formatted date.
    :param region: region of the bucket for the policy.
    :param secret_key: Amazon S3 secret access key.
    :param policy_str: policy string.
    :return: hexlified sha256 signature digest.
    """
    signing_key = generate_signing_key(date, region, secret_key)
    signature = hmac.new(signing_key, policy_str.encode('utf-8'),
                         hashlib.sha256).hexdigest()

    return signature


def presign_v4(method, url, credentials,
               region=None, headers=None, expires=None, response_headers=None,
               request_date=None):
    """
    Calculates signature version '4' for regular presigned URLs.

    :param method: Method to be presigned examples 'PUT', 'GET'.
    :param url: URL to be presigned.
    :param credentials: Credentials object with your AWS s3 account info.
    :param region: region of the bucket, it is optional.
    :param headers: any additional HTTP request headers to
       be presigned, it is optional.
    :param expires: final expiration of the generated URL. Maximum is 7days.
    :param response_headers: Specify additional query string parameters.
    :param request_date: the date of the request.
    """

    # Validate input arguments.
    if not credentials.get().access_key or not credentials.get().secret_key:
        raise InvalidArgumentError('Invalid access_key and secret_key.')

    if region is None:
        region = 'us-east-1'

    if headers is None:
        headers = {}

    if expires is None:
        expires = '604800'

    if request_date is None:
        request_date = datetime.utcnow()

    parsed_url = urlsplit(url)
    content_hash_hex = _UNSIGNED_PAYLOAD
    host = remove_default_port(parsed_url)
    headers['Host'] = host
    iso8601Date = request_date.strftime("%Y%m%dT%H%M%SZ")

    headers_to_sign = headers
    # Construct queries.
    query = {}
    query['X-Amz-Algorithm'] = _SIGN_V4_ALGORITHM
    query['X-Amz-Credential'] = generate_credential_string(credentials.get().access_key,
                                                           request_date,
                                                           region)
    query['X-Amz-Date'] = iso8601Date
    query['X-Amz-Expires'] = str(expires)
    if credentials.get().session_token is not None:
        query['X-Amz-Security-Token'] = credentials.get().session_token

    signed_headers = get_signed_headers(headers_to_sign)
    query['X-Amz-SignedHeaders'] = ';'.join(signed_headers)

    if response_headers is not None:
        query.update(response_headers)

    # URL components.
    url_components = [parsed_url.geturl()]
    if query is not None:
        ordered_query = collections.OrderedDict(sorted(query.items()))
        query_components = []
        for component_key in ordered_query:
            single_component = [component_key]
            if ordered_query[component_key] is not None:
                single_component.append('=')
                single_component.append(
                    queryencode(ordered_query[component_key])
                )
            else:
                single_component.append('=')
            query_components.append(''.join(single_component))

        query_string = '&'.join(query_components)
        if query_string:
            url_components.append('?')
            url_components.append(query_string)
    new_url = ''.join(url_components)
    # new url constructor block ends.
    new_parsed_url = urlsplit(new_url)

    canonical_request = generate_canonical_request(method,
                                                   new_parsed_url,
                                                   headers_to_sign,
                                                   signed_headers,
                                                   content_hash_hex)
    string_to_sign = generate_string_to_sign(request_date, region,
                                             canonical_request)
    signing_key = generate_signing_key(request_date, region, 
                                       credentials.get().secret_key)
    signature = hmac.new(signing_key, string_to_sign.encode('utf-8'),
                         hashlib.sha256).hexdigest()
    new_parsed_url = urlsplit(new_url + "&X-Amz-Signature="+signature)
    return new_parsed_url.geturl()



def get_signed_headers(headers):
    """
    Get signed headers.

    :param headers: input dictionary to be sorted.
    """
    signed_headers = []
    for header in headers:
        signed_headers.append(header.lower().strip())
    return sorted(signed_headers)


def sign_v4(method, url, region, headers=None,
<<<<<<< HEAD
            credentials=None,
            content_sha256=None):
=======
            access_key=None,
            secret_key=None,
            session_token=None,
            content_sha256=None,
            request_datetime=None):
>>>>>>> 14f7de0a
    """
    Signature version 4.

    :param method: HTTP method used for signature.
    :param url: Final url which needs to be signed.
    :param region: Region should be set to bucket region.
    :param headers: Optional headers for the method.
    :param credentials: Optional Credentials object with your AWS s3 account info.
    :param content_sha256: Optional body sha256.
    :param request_datetime: Optional request date/time
    """

    # If no access key or secret key is provided return headers.
    if not credentials.get().access_key or not credentials.get().secret_key:
        return headers

    if headers is None:
        headers = FoldCaseDict()

    if region is None:
        region = 'us-east-1'

    parsed_url = urlsplit(url)
    secure = parsed_url.scheme == 'https'
    if secure:
        content_sha256 = _UNSIGNED_PAYLOAD
    if content_sha256 is None:
        # with no payload, calculate sha256 for 0 length data.
        content_sha256 = get_sha256_hexdigest('')

    host = remove_default_port(parsed_url)
    headers['Host'] = host

    if request_datetime is None:
        request_datetime = datetime.utcnow()

    headers['X-Amz-Date'] = request_datetime.strftime("%Y%m%dT%H%M%SZ")
    headers['X-Amz-Content-Sha256'] = content_sha256
    if credentials.get().session_token is not None:
        headers['X-Amz-Security-Token'] = credentials.get().session_token

    headers_to_sign = headers

    signed_headers = get_signed_headers(headers_to_sign)
    canonical_req = generate_canonical_request(method,
                                               parsed_url,
                                               headers_to_sign,
                                               signed_headers,
                                               content_sha256)

    string_to_sign = generate_string_to_sign(request_datetime, region,
                                             canonical_req)
<<<<<<< HEAD
    signing_key = generate_signing_key(date, region, credentials.get().secret_key)
    signature = hmac.new(signing_key, string_to_sign.encode('utf-8'),
                         hashlib.sha256).hexdigest()

    authorization_header = generate_authorization_header(credentials.get().access_key,
                                                         date,
=======
    signing_key = generate_signing_key(request_datetime, region, secret_key)
    signature = hmac.new(signing_key, string_to_sign.encode('utf-8'),
                         hashlib.sha256).hexdigest()

    authorization_header = generate_authorization_header(access_key,
                                                         request_datetime,
>>>>>>> 14f7de0a
                                                         region,
                                                         signed_headers,
                                                         signature)

    headers['Authorization'] = authorization_header
    return headers


def generate_canonical_request(method, parsed_url, headers, signed_headers, content_sha256):
    """
    Generate canonical request.

    :param method: HTTP method.
    :param parsed_url: Parsed url is input from :func:`urlsplit`
    :param headers: HTTP header dictionary.
    :param content_sha256: Content sha256 hexdigest string.
    """
    # Should not encode ~. Decode it back if present.
    parsed_url_path = parsed_url.path.replace("%7E", "~")
    parsed_url_query = parsed_url.query.replace("%7E", "~")
    lines = [method, parsed_url_path, parsed_url_query]

    # Headers added to canonical request.
    header_lines = []
    for header in signed_headers:
        value = headers[header.title()]
        value = str(value).strip()
        header_lines.append(header + ':' + str(value))

    lines = lines + header_lines
    lines.append('')

    lines.append(';'.join(signed_headers))
    lines.append(content_sha256)
    return '\n'.join(lines)


def generate_string_to_sign(date, region, canonical_request):
    """
    Generate string to sign.

    :param date: Date is input from :meth:`datetime.datetime`
    :param region: Region should be set to bucket region.
    :param canonical_request: Canonical request generated previously.
    """
    formatted_date_time = date.strftime("%Y%m%dT%H%M%SZ")

    canonical_request_hasher = hashlib.sha256()
    canonical_request_hasher.update(canonical_request.encode('utf-8'))
    canonical_request_sha256 = canonical_request_hasher.hexdigest()
    scope = generate_scope_string(date, region)

    return '\n'.join([_SIGN_V4_ALGORITHM,
                      formatted_date_time,
                      scope,
                      canonical_request_sha256])


def generate_signing_key(date, region, secret_key):
    """
    Generate signing key.

    :param date: Date is input from :meth:`datetime.datetime`
    :param region: Region should be set to bucket region.
    :param secret_key: Secret access key.
    """
    formatted_date = date.strftime("%Y%m%d")

    key1_string = 'AWS4' + secret_key
    key1 = key1_string.encode('utf-8')
    key2 = hmac.new(key1, formatted_date.encode('utf-8'),
                    hashlib.sha256).digest()
    key3 = hmac.new(key2, region.encode('utf-8'), hashlib.sha256).digest()
    key4 = hmac.new(key3, 's3'.encode('utf-8'), hashlib.sha256).digest()

    return hmac.new(key4, 'aws4_request'.encode('utf-8'),
                    hashlib.sha256).digest()


def generate_scope_string(date, region):
    """
    Generate scope string.

    :param date: Date is input from :meth:`datetime.datetime`
    :param region: Region should be set to bucket region.
    """
    formatted_date = date.strftime("%Y%m%d")
    scope = '/'.join([formatted_date,
                      region,
                      's3',
                      'aws4_request'])
    return scope


def generate_credential_string(access_key, date, region):
    """
    Generate credential string.

    :param access_key: Server access key.
    :param date: Date is input from :meth:`datetime.datetime`
    :param region: Region should be set to bucket region.
    """
    return access_key + '/' + generate_scope_string(date, region)


def generate_authorization_header(access_key, date, region,
                                  signed_headers, signature):
    """
    Generate authorization header.

    :param access_key: Server access key.
    :param date: Date is input from :meth:`datetime.datetime`
    :param region: Region should be set to bucket region.
    :param signed_headers: Signed headers.
    :param signature: Calculated signature.
    """
    signed_headers_string = ';'.join(signed_headers)
    credential = generate_credential_string(access_key, date, region)
    auth_header = [_SIGN_V4_ALGORITHM, 'Credential=' + credential + ',',
                   'SignedHeaders=' + signed_headers_string + ',',
                   'Signature=' + signature]
    return ' '.join(auth_header)

def remove_default_port(parsed_url):
    default_ports = {
        'http': 80,
        'https': 443
    }
    if any(parsed_url.scheme == scheme and parsed_url.port == port
           for scheme, port in default_ports.items()):
        # omit default port (i.e. 80 or 443)
        host = parsed_url.hostname
    else:
        host = parsed_url.netloc
    return host<|MERGE_RESOLUTION|>--- conflicted
+++ resolved
@@ -168,16 +168,9 @@
 
 
 def sign_v4(method, url, region, headers=None,
-<<<<<<< HEAD
             credentials=None,
-            content_sha256=None):
-=======
-            access_key=None,
-            secret_key=None,
-            session_token=None,
             content_sha256=None,
             request_datetime=None):
->>>>>>> 14f7de0a
     """
     Signature version 4.
 
@@ -230,21 +223,12 @@
 
     string_to_sign = generate_string_to_sign(request_datetime, region,
                                              canonical_req)
-<<<<<<< HEAD
-    signing_key = generate_signing_key(date, region, credentials.get().secret_key)
+    signing_key = generate_signing_key(request_datetime, region, credentials.get().secret_key)
     signature = hmac.new(signing_key, string_to_sign.encode('utf-8'),
                          hashlib.sha256).hexdigest()
 
     authorization_header = generate_authorization_header(credentials.get().access_key,
-                                                         date,
-=======
-    signing_key = generate_signing_key(request_datetime, region, secret_key)
-    signature = hmac.new(signing_key, string_to_sign.encode('utf-8'),
-                         hashlib.sha256).hexdigest()
-
-    authorization_header = generate_authorization_header(access_key,
                                                          request_datetime,
->>>>>>> 14f7de0a
                                                          region,
                                                          signed_headers,
                                                          signature)
