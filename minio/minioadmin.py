# -*- coding: utf-8 -*-
# MinIO Python Library for Amazon S3 Compatible Cloud Storage,
# (C) 2021 MinIO, Inc.
#
# Licensed under the Apache License, Version 2.0 (the "License");
# you may not use this file except in compliance with the License.
# You may obtain a copy of the License at
#
#     http://www.apache.org/licenses/LICENSE-2.0
#
# Unless required by applicable law or agreed to in writing, software
# distributed under the License is distributed on an "AS IS" BASIS,
# WITHOUT WARRANTIES OR CONDITIONS OF ANY KIND, either express or implied.
# See the License for the specific language governing permissions and
# limitations under the License.

# pylint: disable=too-many-public-methods
# pylint: disable=too-many-lines

"""MinIO Admin Client to perform MinIO administration operations."""

from __future__ import absolute_import, annotations

import json
import os
from datetime import timedelta
from enum import Enum, unique
from typing import Any, Optional, TextIO, Tuple, cast
from urllib.parse import urlunsplit

import certifi
from urllib3 import Retry
from urllib3._collections import HTTPHeaderDict
from urllib3.poolmanager import PoolManager

try:
    from urllib3.response import BaseHTTPResponse  # type: ignore[attr-defined]
except ImportError:
    from urllib3.response import HTTPResponse as BaseHTTPResponse

from urllib3.util import Timeout

from . import time
from .credentials import Provider
from .crypto import decrypt, encrypt
from .datatypes import PeerInfo, PeerSite, SiteReplicationStatusOptions
from .error import MinioAdminException
from .helpers import (_DEFAULT_USER_AGENT, _REGION_REGEX, DictType, _parse_url,
                      headers_to_strings, queryencode, sha256_hash,
                      url_replace)
from .signer import sign_v4_s3


@unique
class _COMMAND(Enum):
    """Admin Command enumerations."""
    ACCOUNT_INFO = "accountinfo"
    ADD_USER = "add-user"
    USER_INFO = "user-info"
    LIST_USERS = "list-users"
    REMOVE_USER = "remove-user"
    SET_USER_STATUS = "set-user-status"
    ADD_CANNED_POLICY = "add-canned-policy"
    SET_USER_OR_GROUP_POLICY = "set-user-or-group-policy"
    LIST_CANNED_POLICIES = "list-canned-policies"
    REMOVE_CANNED_POLICY = "remove-canned-policy"
    CANNED_POLICY_INFO = "info-canned-policy"
    SET_BUCKET_QUOTA = "set-bucket-quota"
    GET_BUCKET_QUOTA = "get-bucket-quota"
    DATA_USAGE_INFO = "datausageinfo"
    ADD_UPDATE_REMOVE_GROUP = "update-group-members"
    SET_GROUP_STATUS = "set-group-status"
    GROUP_INFO = "group"
    LIST_GROUPS = "groups"
    INFO = "info"
    SERVICE = "service"
    UPDATE = "update"
    TOP_LOCKS = "top/locks"
    HELP_CONFIG = "help-config-kv"
    GET_CONFIG = "get-config-kv"
    SET_CONFIG = "set-config-kv"
    DELETE_CONFIG = "del-config-kv"
    LIST_CONFIG_HISTORY = "list-config-history-kv"
    RESOTRE_CONFIG_HISTORY = "restore-config-history-kv"
    START_PROFILE = "profile"
    CREATE_KMS_KEY = "kms/key/create"
    GET_KMS_KEY_STATUS = "kms/key/status"
    SITE_REPLICATION_ADD = "site-replication/add"
    SITE_REPLICATION_INFO = "site-replication/info"
    SITE_REPLICATION_STATUS = "site-replication/status"
    SITE_REPLICATION_EDIT = "site-replication/edit"
    SITE_REPLICATION_REMOVE = "site-replication/remove"
    SERVICE_ACCOUNT_INFO = "info-service-account"
    SERVICE_ACCOUNT_LIST = "list-service-accounts"
    SERVICE_ACCOUNT_ADD = "add-service-account"
    SERVICE_ACCOUNT_UPDATE = "update-service-account"
    SERVICE_ACCOUNT_DELETE = "delete-service-account"
    IDP_LDAP_POLICY_ATTACH = "idp/ldap/policy/attach"
    IDP_LDAP_POLICY_DETACH = "idp/ldap/policy/detach"
    IDP_LDAP_LIST_ACCESS_KEYS = "idp/ldap/list-access-keys"
    IDP_LDAP_LIST_ACCESS_KEYS_BULK = "idp/ldap/list-access-keys-bulk"
    IDP_BUILTIN_POLICY_ATTACH = "idp/builtin/policy/attach"
    IDP_BUILTIN_POLICY_DETACH = "idp/builtin/policy/detach"
    IDP_BUILTIN_POLICY_ENTITIES = "idp/builtin/policy-entities"


def _safe_str(value: Any) -> str:
    """Convert to string safely"""
    try:
        return value.decode() if isinstance(value, bytes) else str(value)
    except UnicodeDecodeError:
        return value.hex()


class MinioAdmin:
    """Client to perform MinIO administration operations."""

    def __init__(
            self,
            *,
            endpoint: str,
            credentials: Provider,
            region: str = "",
            secure: bool = True,
            cert_check: bool = True,
            http_client: Optional[PoolManager] = None,
    ):
        url = _parse_url(("https://" if secure else "http://") + endpoint)
        if not isinstance(credentials, Provider):
            raise ValueError("valid credentials must be provided")
        if region and not _REGION_REGEX.match(region):
            raise ValueError(f"invalid region {region}")
        if http_client:
            if not isinstance(http_client, PoolManager):
                raise ValueError(
                    "HTTP client should be instance of "
                    "`urllib3.poolmanager.PoolManager`"
                )
        else:
            timeout = timedelta(minutes=5).seconds
            http_client = PoolManager(
                timeout=Timeout(connect=timeout, read=timeout),
                maxsize=10,
                cert_reqs='CERT_REQUIRED' if cert_check else 'CERT_NONE',
                ca_certs=os.environ.get('SSL_CERT_FILE') or certifi.where(),
                retries=Retry(
                    total=5,
                    backoff_factor=0.2,
                    status_forcelist=[500, 502, 503, 504]
                )
            )

        self._url = url
        self._provider = credentials
        self._region = region
        self._secure = secure
        self._cert_check = cert_check
        self._http = http_client
        self._user_agent = _DEFAULT_USER_AGENT
        self._trace_stream: Optional[TextIO] = None

    def __del__(self):
        self._http.clear()

    def _url_open(
            self,
            *,
            method: str,
            command: _COMMAND,
            query_params: Optional[DictType] = None,
            body: Optional[bytes] = None,
            preload_content: bool = True,
    ) -> BaseHTTPResponse:
        """Execute HTTP request."""
        creds = self._provider.retrieve()

        url = url_replace(url=self._url, path="/minio/admin/v3/"+command.value)
        query = []
        for key, values in sorted((query_params or {}).items()):
            values = values if isinstance(values, (list, tuple)) else [values]
            query += [
                f"{queryencode(key)}={queryencode(value)}"
                for value in sorted(values)
            ]
        url = url_replace(url=url, query="&".join(query))

        content_sha256 = sha256_hash(body)
        date = time.utcnow()
        headers: DictType = {
            "Host": url.netloc,
            "User-Agent": self._user_agent,
            "x-amz-date": time.to_amz_date(date),
            "x-amz-content-sha256": content_sha256,
            "Content-Type": "application/octet-stream"
        }
        if creds.session_token:
            headers["X-Amz-Security-Token"] = creds.session_token
        if body:
            headers["Content-Length"] = str(len(body))

        headers = sign_v4_s3(
            method=method,
            url=url,
            region=self._region,
            headers=headers,
            credentials=creds,
            content_sha256=content_sha256,
            date=date,
        )

        if self._trace_stream:
            self._trace_stream.write("---------START-HTTP---------\n")
            query_string = ("?" + url.query) if url.query else ""
            self._trace_stream.write(
                f"{method} {url.path}{query_string} HTTP/1.1\n",
            )
            self._trace_stream.write(
                headers_to_strings(headers, titled_key=True),
            )
            self._trace_stream.write("\n")
            if body is not None:
                self._trace_stream.write("\n")
                self._trace_stream.write(_safe_str(body))
                self._trace_stream.write("\n")
            self._trace_stream.write("\n")

        http_headers = HTTPHeaderDict()
        for key, value in headers.items():
            if isinstance(value, (list, tuple)):
                for val in value:
                    http_headers.add(key, val)
            else:
                http_headers.add(key, value)

        response = self._http.urlopen(
            method,
            urlunsplit(url),
            body=body,
            headers=http_headers,
            preload_content=preload_content,
        )

        if self._trace_stream:
            self._trace_stream.write(f"HTTP/1.1 {response.status}\n")
            self._trace_stream.write(
                headers_to_strings(response.headers),
            )
            self._trace_stream.write("\n")
            if preload_content:
                self._trace_stream.write("\n")
                self._trace_stream.write(_safe_str(response.data))
                self._trace_stream.write("\n")
            self._trace_stream.write("----------END-HTTP----------\n")

        if response.status in [200, 204, 206]:
            return response

        raise MinioAdminException(
            str(response.status),
            _safe_str(response.data),
        )

    def set_app_info(self, app_name: str, app_version: str):
        """
        Set your application name and version to user agent header.

        :param app_name: Application name.
        :param app_version: Application version.

        Example::
            client.set_app_info('my_app', '1.0.2')
        """
        if not (app_name and app_version):
            raise ValueError("Application name/version cannot be empty.")
        self._user_agent = f"{_DEFAULT_USER_AGENT} {app_name}/{app_version}"

    def trace_on(self, stream: TextIO):
        """
        Enable http trace.

        :param stream: Stream for writing HTTP call tracing.
        """
        if not stream:
            raise ValueError('Input stream for trace output is invalid.')
        # Save new output stream.
        self._trace_stream = stream

    def trace_off(self):
        """
        Disable HTTP trace.
        """
        self._trace_stream = None

    def service_restart(self) -> str:
        """Restart MinIO service."""
        response = self._url_open(
            method="POST",
            command=_COMMAND.SERVICE,
            query_params={"action": "restart"}
        )
        return response.data.decode()

    def service_stop(self) -> str:
        """Stop MinIO service."""
        response = self._url_open(
            method="POST",
            command=_COMMAND.SERVICE,
            query_params={"action": "stop"}
        )
        return response.data.decode()

    def update(self) -> str:
        """Update MinIO."""
        response = self._url_open(
            method="POST",
            command=_COMMAND.UPDATE,
            query_params={"updateURL": ""}
        )
        return response.data.decode()

    def info(self) -> str:
        """Get MinIO server information."""
        response = self._url_open(
            method="GET",
            command=_COMMAND.INFO,
        )
        return response.data.decode()

    def account_info(self, prefix_usage: bool = False) -> str:
        """Get usage information for the authenticating account"""
        response = self._url_open(
            method="GET",
            command=_COMMAND.ACCOUNT_INFO,
            query_params={"prefix-usage": "true"} if prefix_usage else None,
        )
        return response.data.decode()

    def user_add(self, access_key: str, secret_key: str) -> str:
        """Create user with access and secret keys"""
        body = json.dumps(
            {"status": "enabled", "secretKey": secret_key}).encode()
        response = self._url_open(
            method="PUT",
            command=_COMMAND.ADD_USER,
            query_params={"accessKey": access_key},
            body=encrypt(body, self._provider.retrieve().secret_key),
        )
        return response.data.decode()

    def user_disable(self, access_key: str) -> str:
        """Disable user."""
        response = self._url_open(
            method="PUT",
            command=_COMMAND.SET_USER_STATUS,
            query_params={"accessKey": access_key, "status": "disabled"}
        )
        return response.data.decode()

    def user_enable(self, access_key: str) -> str:
        """Enable user."""
        response = self._url_open(
            method="PUT",
            command=_COMMAND.SET_USER_STATUS,
            query_params={"accessKey": access_key, "status": "enabled"}
        )
        return response.data.decode()

    def user_remove(self, access_key: str) -> str:
        """Delete user"""
        response = self._url_open(
            method="DELETE",
            command=_COMMAND.REMOVE_USER,
            query_params={"accessKey": access_key},
        )
        return response.data.decode()

    def user_info(self, access_key: str) -> str:
        """Get information about user"""
        response = self._url_open(
            method="GET",
            command=_COMMAND.USER_INFO,
            query_params={"accessKey": access_key},
        )
        return response.data.decode()

    def user_list(self) -> str:
        """List all users"""
        response = self._url_open(
            method="GET",
            command=_COMMAND.LIST_USERS,
            preload_content=False,
        )
        plain_data = decrypt(
            response, self._provider.retrieve().secret_key,
        )
        return plain_data.decode()

    def group_add(self, group_name: str, members: str) -> str:
        """Add users a new or existing group."""
        body = json.dumps({
            "group": group_name,
            "members": members,
            "isRemove": False
        }).encode()
        response = self._url_open(
            method="PUT",
            command=_COMMAND.ADD_UPDATE_REMOVE_GROUP,
            body=body,
        )
        return response.data.decode()

    def group_disable(self, group_name: str) -> str:
        """Disable group."""
        response = self._url_open(
            method="PUT",
            command=_COMMAND.SET_GROUP_STATUS,
            query_params={"group": group_name, "status": "disabled"}
        )
        return response.data.decode()

    def group_enable(self, group_name: str) -> str:
        """Enable group."""
        response = self._url_open(
            method="PUT",
            command=_COMMAND.SET_GROUP_STATUS,
            query_params={"group": group_name, "status": "enabled"}
        )
        return response.data.decode()

    def group_remove(
            self,
            group_name: str,
            members: Optional[str] = None,
    ) -> str:
        """Remove group or members from a group."""
        data = {
            "group": group_name,
            "isRemove": True
        }
        if members is not None:
            data["members"] = members

        response = self._url_open(
            method="PUT",
            command=_COMMAND.ADD_UPDATE_REMOVE_GROUP,
            body=json.dumps(data).encode(),
        )
        return response.data.decode()

    def group_info(self, group_name: str) -> str:
        """Get group information."""
        response = self._url_open(
            method="GET",
            command=_COMMAND.GROUP_INFO,
            query_params={"group": group_name},
        )
        return response.data.decode()

    def group_list(self) -> str:
        """List groups."""
        response = self._url_open(
            method="GET",
            command=_COMMAND.LIST_GROUPS,
        )
        return response.data.decode()

    def policy_add(self,
                   policy_name: str,
                   policy_file: Optional[str | os.PathLike] = None,
                   policy: Optional[dict] = None) -> str:
        """Add new policy."""
        if not (policy_file is not None) ^ (policy is not None):
            raise ValueError("either policy_file or policy must be provided")
        if policy_file:
            with open(policy_file, encoding='utf-8') as file:
                body = file.read().encode()
        else:
            body = json.dumps(policy).encode()
        response = self._url_open(
            method="PUT",
            command=_COMMAND.ADD_CANNED_POLICY,
            query_params={"name": policy_name},
            body=body,
        )
        return response.data.decode()

    def policy_remove(self, policy_name: str) -> str:
        """Remove policy."""
        response = self._url_open(
            method="DELETE",
            command=_COMMAND.REMOVE_CANNED_POLICY,
            query_params={"name": policy_name},
        )
        return response.data.decode()

    def policy_info(self, policy_name: str) -> str:
        """Get policy information."""
        response = self._url_open(
            method="GET",
            command=_COMMAND.CANNED_POLICY_INFO,
            query_params={"name": policy_name},
        )
        return response.data.decode()

    def policy_list(self) -> str:
        """List policies."""
        response = self._url_open(
            method="GET",
            command=_COMMAND.LIST_CANNED_POLICIES,
        )
        return response.data.decode()

    def policy_set(
            self,
            policy_name: str,
            user: Optional[str] = None,
            group: Optional[str] = None,
    ) -> str:
        """Set IAM policy on a user or group."""
        if (user is not None) ^ (group is not None):
            response = self._url_open(
                method="PUT",
                command=_COMMAND.SET_USER_OR_GROUP_POLICY,
                query_params={"userOrGroup": cast(str, user or group),
                              "isGroup": "true" if group else "false",
                              "policyName": policy_name},
            )
            return response.data.decode()
        raise ValueError("either user or group must be set")

    def policy_unset(
            self,
            policy_name: str | list[str],
            user: Optional[str] = None,
            group: Optional[str] = None,
    ) -> str:
        """Unset an IAM policy for a user or group."""
        return self.detach_policy(
            policy_name if isinstance(policy_name, list) else [policy_name],
            user, group)

    def config_get(self, key: Optional[str] = None) -> str:
        """Get configuration parameters."""
        try:
            response = self._url_open(
                method="GET",
                command=_COMMAND.GET_CONFIG,
                query_params={"key": key or "", "subSys": ""},
                preload_content=False,
            )
            if key is None:
                return response.read().decode()
            return decrypt(
                response, self._provider.retrieve().secret_key,
            ).decode()
        finally:
            if response:
                response.close()
                response.release_conn()

    def config_set(
            self,
            key: str,
            config: Optional[dict[str, str]] = None,
    ) -> str:
        """Set configuration parameters."""
        data = [key]
        if config:
            data += [f"{name}={value}" for name, value in config.items()]
        body = " ".join(data).encode()
        response = self._url_open(
            method="PUT",
            command=_COMMAND.SET_CONFIG,
            body=encrypt(body, self._provider.retrieve().secret_key),
        )
        return response.data.decode()

    def config_reset(self, key: str, name: Optional[str] = None) -> str:
        """Reset configuration parameters."""
        if name:
            key += ":" + name
        body = key.encode()
        response = self._url_open(
            method="DELETE",
            command=_COMMAND.DELETE_CONFIG,
            body=encrypt(body, self._provider.retrieve().secret_key),
        )
        return response.data.decode()

    def config_history(self) -> str:
        """Get historic configuration changes."""
        try:
            response = self._url_open(
                method="GET",
                command=_COMMAND.LIST_CONFIG_HISTORY,
                query_params={"count": "10"},
                preload_content=False,
            )
            plain_text = decrypt(
                response, self._provider.retrieve().secret_key,
            )
            return plain_text.decode()
        finally:
            if response:
                response.close()
                response.release_conn()

    def config_restore(self, restore_id: str) -> str:
        """Restore to a specific configuration history."""
        response = self._url_open(
            method="PUT",
            command=_COMMAND.RESOTRE_CONFIG_HISTORY,
            query_params={"restoreId": restore_id}
        )
        return response.data.decode()

    def profile_start(
            self,
            profilers: tuple[str] = cast(Tuple[str], ()),
    ) -> str:
        """Runs a system profile"""
        response = self._url_open(
            method="POST",
            command=_COMMAND.START_PROFILE,
            query_params={"profilerType;": ",".join(profilers)},
        )
        return response.data.decode()

    def top_locks(self) -> str:
        """Get a list of the 10 oldest locks on a MinIO cluster."""
        response = self._url_open(
            method="GET",
            command=_COMMAND.TOP_LOCKS,
        )
        return response.data.decode()

    def kms_key_create(self, key: Optional[str] = None) -> str:
        """Create a new KMS master key."""
        response = self._url_open(
            method="POST",
            command=_COMMAND.CREATE_KMS_KEY,
            query_params={"key-id": key or ""},
        )
        return response.data.decode()

    def kms_key_status(self, key: Optional[str] = None) -> str:
        """Get status information of a KMS master key."""
        response = self._url_open(
            method="GET",
            command=_COMMAND.GET_KMS_KEY_STATUS,
            query_params={"key-id": key or ""}
        )
        return response.data.decode()

    def add_site_replication(self, peer_sites: list[PeerSite]) -> str:
        """Add peer sites to site replication."""
        body = json.dumps(
            [peer_site.to_dict() for peer_site in peer_sites]).encode()
        response = self._url_open(
            method="PUT",
            command=_COMMAND.SITE_REPLICATION_ADD,
            query_params={"api-version": "1"},
            body=encrypt(body, self._provider.retrieve().secret_key),
        )
        return response.data.decode()

    def get_site_replication_info(self) -> str:
        """Get site replication information."""
        response = self._url_open(
            method="GET",
            command=_COMMAND.SITE_REPLICATION_INFO,
        )
        return response.data.decode()

    def get_site_replication_status(
            self,
            options: SiteReplicationStatusOptions,
    ) -> str:
        """Get site replication information."""
        response = self._url_open(
            method="GET",
            command=_COMMAND.SITE_REPLICATION_STATUS,
            query_params=cast(DictType, options.to_query_params()),
        )
        return response.data.decode()

    def edit_site_replication(self, peer_info: PeerInfo) -> str:
        """Edit site replication with given peer information."""
        body = json.dumps(peer_info.to_dict()).encode()
        response = self._url_open(
            method="PUT",
            command=_COMMAND.SITE_REPLICATION_EDIT,
            query_params={"api-version": "1"},
            body=encrypt(body, self._provider.retrieve().secret_key),
        )
        return response.data.decode()

    def remove_site_replication(
            self,
            sites: Optional[str] = None,
            all_sites: bool = False,
    ) -> str:
        """Remove given sites or all sites from site replication."""
        data = {}
        if all_sites:
            data.update({"all": "True"})
        elif sites:
            data.update({"sites": sites or ""})
        else:
            raise ValueError("either sites or all flag must be given")
        body = json.dumps(data).encode()
        response = self._url_open(
            method="PUT",
            command=_COMMAND.SITE_REPLICATION_REMOVE,
            query_params={"api-version": "1"},
            body=encrypt(body, self._provider.retrieve().secret_key),
        )
        return response.data.decode()

    def bucket_quota_set(self, bucket: str, size: int) -> str:
        """Set bucket quota configuration."""
        body = json.dumps({"quota": size, "quotatype": "hard"}).encode()
        response = self._url_open(
            method="PUT",
            command=_COMMAND.SET_BUCKET_QUOTA,
            query_params={"bucket": bucket},
            body=body
        )
        return response.data.decode()

    def bucket_quota_clear(self, bucket: str) -> str:
        """Clear bucket quota configuration."""
        return self.bucket_quota_set(bucket, 0)

    def bucket_quota_get(self, bucket: str) -> str:
        """Get bucket quota configuration."""
        response = self._url_open(
            method="GET",
            command=_COMMAND.GET_BUCKET_QUOTA,
            query_params={"bucket": bucket}
        )
        return response.data.decode()

    def get_data_usage_info(self):
        """Get data usage info"""
        response = self._url_open(
            method="GET",
            command=_COMMAND.DATA_USAGE_INFO,
        )
        return response.data.decode()

    def get_service_account(self, access_key: str) -> str:
        """Get information about service account"""
        response = self._url_open(
            method="GET",
            command=_COMMAND.SERVICE_ACCOUNT_INFO,
            query_params={"accessKey": access_key},
            preload_content=False,
        )
        plain_data = decrypt(
            response, self._provider.retrieve().secret_key,
        )
        return plain_data.decode()

    def list_service_account(self, user: str) -> str:
        """List service accounts of user"""
        response = self._url_open(
            method="GET",
            command=_COMMAND.SERVICE_ACCOUNT_LIST,
            query_params={"user": user},
            preload_content=False,
        )
        plain_data = decrypt(
            response, self._provider.retrieve().secret_key,
        )
        return plain_data.decode()

    def add_service_account(self,
<<<<<<< HEAD
                            access_key: str | None = None,
                            secret_key: str | None = None,
                            name: str | None = None,
                            description: str | None = None,
                            policy: dict | None = None,
                            policy_file: str | os.PathLike | None = None,
                            expiration: str | None = None,
                            status: str | None = None,
                            targetuser: str | None = None) -> str:
=======
                            *,
                            access_key: Optional[str] = None,
                            secret_key: Optional[str] = None,
                            name: Optional[str] = None,
                            description: Optional[str] = None,
                            policy: Optional[dict] = None,
                            policy_file: Optional[str | os.PathLike] = None,
                            expiration: Optional[str] = None,
                            status: Optional[str] = None) -> str:
>>>>>>> bb1a57ae
        """
        Add a new service account with the given access key and secret key
        """
        if (access_key is None) ^ (secret_key is None):
            raise ValueError("both access key and secret key must be provided")
        if access_key == "" or secret_key == "":
            raise ValueError("access key or secret key must not be empty")
        if policy_file is not None and policy is not None:
            raise ValueError("either policy_file or policy must be provided")
        data: dict[str, Any] = {
            "status": "enabled",
            "accessKey": access_key,
            "secretKey": secret_key,
        }
        if name:
            data["name"] = name
        if description:
            data["description"] = description
        if targetuser:
            data["targetuser"] = targetuser
        if policy_file:
            with open(policy_file, encoding="utf-8") as file:
                data["policy"] = json.load(file)
        if policy:
            data["policy"] = policy
        if expiration:
            data["expiration"] = expiration
        if status:
            data["status"] = status

        body = json.dumps(data).encode()
        response = self._url_open(
            method="PUT",
            command=_COMMAND.SERVICE_ACCOUNT_ADD,
            body=encrypt(body, self._provider.retrieve().secret_key),
            preload_content=False,
        )
        plain_data = decrypt(
            response, self._provider.retrieve().secret_key,
        )
        return plain_data.decode()

    def update_service_account(self,
                               *,
                               access_key: str,
                               secret_key: Optional[str] = None,
                               name: Optional[str] = None,
                               description: Optional[str] = None,
                               policy_file: Optional[str | os.PathLike] = None,
                               policy: Optional[dict] = None,
                               expiration: Optional[str] = None,
                               status: Optional[str] = None) -> str:
        """Update an existing service account"""
        args = [secret_key, name, description,
                policy_file, policy, expiration, status]
        if not any(arg for arg in args):
            raise ValueError("at least one of secret_key, name, description, "
                             "policy_file, policy, expiration or status must "
                             "be specified")
        if policy_file is not None and policy is not None:
            raise ValueError("either policy_file or policy must be provided")
        data: dict[str, Any] = {}
        if secret_key:
            data["newSecretKey"] = secret_key
        if name:
            data["newName"] = name
        if description:
            data["newDescription"] = description
        if policy_file:
            with open(policy_file, encoding="utf-8") as file:
                data["newPolicy"] = json.load(file)
        if policy:
            data["newPolicy"] = policy
        if expiration:
            data["newExpiration"] = expiration
        if status:
            data["newStatus"] = status

        body = json.dumps(data).encode()
        response = self._url_open(
            method="POST",
            command=_COMMAND.SERVICE_ACCOUNT_UPDATE,
            query_params={"accessKey": access_key},
            body=encrypt(body, self._provider.retrieve().secret_key),
        )
        return response.data.decode()

    def delete_service_account(self, access_key: str) -> str:
        """Delete a service account"""
        response = self._url_open(
            method="DELETE",
            command=_COMMAND.SERVICE_ACCOUNT_DELETE,
            query_params={"accessKey": access_key},
        )
        return response.data.decode()

    def _attach_detach_policy(
            self,
            command: _COMMAND,
            policies: list[str],
            user: Optional[str] = None,
            group: Optional[str] = None,
    ) -> str:
        """Attach or detach policies for builtin or LDAP."""
        if (user is not None) ^ (group is not None):
            key = "user" if user else "group"
            body = json.dumps(
                {"policies": policies,
                 key: cast(str, user or group)},
            ).encode()
            response = self._url_open(
                method="POST",
                command=command,
                body=encrypt(body, self._provider.retrieve().secret_key),
                preload_content=False,
            )
            if (
                    command in [
                        _COMMAND.IDP_BUILTIN_POLICY_ATTACH,
                        _COMMAND.IDP_BUILTIN_POLICY_DETACH,
                    ] and
                    response.status in [201, 204]
            ):
                # Older MinIO servers do not return response.
                response.close()
                response.release_conn()
                return ""
            data = decrypt(response, self._provider.retrieve().secret_key)
            return data.decode()
        raise ValueError("either user or group must be set")

    def attach_policy_ldap(
            self,
            policies: list[str],
            user: Optional[str] = None,
            group: Optional[str] = None,
    ) -> str:
        """Attach policies for LDAP."""
        return self._attach_detach_policy(
            _COMMAND.IDP_LDAP_POLICY_ATTACH, policies, user, group,
        )

    def detach_policy_ldap(
            self,
            policies: list[str],
            user: Optional[str] = None,
            group: Optional[str] = None,
    ) -> str:
        """Detach policies for LDAP."""
        return self._attach_detach_policy(
            _COMMAND.IDP_LDAP_POLICY_DETACH, policies, user, group,
        )

    def list_access_keys_ldap(
            self,
            user_dn: str,
            list_type: str,
    ) -> str:
        """List service accounts belonging to the specified user."""
        response = self._url_open(
            method="GET",
            command=_COMMAND.IDP_LDAP_LIST_ACCESS_KEYS,
            query_params={"userDN": user_dn, "listType": list_type},
            preload_content=False,
        )
        plain_data = decrypt(
            response, self._provider.retrieve().secret_key,
        )
        return plain_data.decode()

    def list_access_keys_ldap_bulk(
            self,
            users: list[str],
            list_type: str,
            all_users: bool,
    ) -> str:
        """List access keys belonging to the given users or all users."""
        if len(users) != 0 and all_users:
            raise ValueError("both users and all_users are not permitted")

        key, value = ("all", "true") if all_users else ("userDNs", users)
        response = self._url_open(
            method="GET",
            command=_COMMAND.IDP_LDAP_LIST_ACCESS_KEYS_BULK,
            query_params={"listType": list_type, key: value},
            preload_content=False,
        )
        plain_data = decrypt(
            response, self._provider.retrieve().secret_key,
        )
        return plain_data.decode()

    def attach_policy(
            self,
            policies: list[str],
            user: Optional[str] = None,
            group: Optional[str] = None,
    ) -> str:
        """Attach builtin policies."""
        return self._attach_detach_policy(
            _COMMAND.IDP_BUILTIN_POLICY_ATTACH, policies, user, group,
        )

    def detach_policy(
            self,
            policies: list[str],
            user: Optional[str] = None,
            group: Optional[str] = None,
    ) -> str:
        """Detach builtin policies."""
        return self._attach_detach_policy(
            _COMMAND.IDP_BUILTIN_POLICY_DETACH, policies, user, group,
        )

    def get_policy_entities(
            self,
            users: list[str],
            groups: list[str],
            policies: list[str],
    ) -> str:
        """Get builtin policy entities."""
        response = self._url_open(
            method="GET",
            command=_COMMAND.IDP_BUILTIN_POLICY_ENTITIES,
            query_params={"user": users, "group": groups, "policy": policies},
            preload_content=False,
        )
        plain_data = decrypt(
            response, self._provider.retrieve().secret_key,
        )
        return plain_data.decode()<|MERGE_RESOLUTION|>--- conflicted
+++ resolved
@@ -776,27 +776,16 @@
         return plain_data.decode()
 
     def add_service_account(self,
-<<<<<<< HEAD
-                            access_key: str | None = None,
-                            secret_key: str | None = None,
-                            name: str | None = None,
-                            description: str | None = None,
-                            policy: dict | None = None,
-                            policy_file: str | os.PathLike | None = None,
-                            expiration: str | None = None,
-                            status: str | None = None,
-                            targetuser: str | None = None) -> str:
-=======
                             *,
                             access_key: Optional[str] = None,
                             secret_key: Optional[str] = None,
                             name: Optional[str] = None,
                             description: Optional[str] = None,
+                            targetuser: Optional[str] = None,
                             policy: Optional[dict] = None,
                             policy_file: Optional[str | os.PathLike] = None,
                             expiration: Optional[str] = None,
                             status: Optional[str] = None) -> str:
->>>>>>> bb1a57ae
         """
         Add a new service account with the given access key and secret key
         """
