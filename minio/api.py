--- conflicted
+++ resolved
@@ -747,13 +747,7 @@
 
     def put_object(self, bucket_name, object_name, data, length,
                    content_type='application/octet-stream',
-<<<<<<< HEAD
                    metadata=None, sse=None, progress=None):
-=======
-                   metadata=None,
-                   sse=None,
-                   ):
->>>>>>> 2659e23c
         """
         Add a new object to the cloud storage server.
 
@@ -1489,12 +1483,8 @@
             'Content-Length': part_size,
         }
 
-<<<<<<< HEAD
-        md5_base64 = None
-=======
         md5_base64 = ''
         sha256_hex = ''
->>>>>>> 2659e23c
         if self._is_ssl:
             md5_base64 = get_md5_base64digest(part_data)
             sha256_hex = _UNSIGNED_PAYLOAD
