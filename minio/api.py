--- conflicted
+++ resolved
@@ -341,17 +341,10 @@
 
         # Get signature headers if any.
         headers = sign_v4(method, url, region,
-<<<<<<< HEAD
-                          headers, 
+                          headers,
                           self._credentials,
-                          content_sha256_hex)
-=======
-                          headers, self._access_key,
-                          self._secret_key,
-                          self._session_token,
                           content_sha256_hex,
                           datetime.utcnow())
->>>>>>> 14f7de0a
 
         response = self._http.urlopen(method, url,
                                       body=content,
@@ -387,16 +380,9 @@
 
         # Get signature headers if any.
         headers = sign_v4(method, url, region,
-<<<<<<< HEAD
-                          headers, 
+                          headers,
                           self._credentials,
-                          None)
-=======
-                          headers, self._access_key,
-                          self._secret_key,
-                          self._session_token,
                           None, datetime.utcnow())
->>>>>>> 14f7de0a
 
         response = self._http.urlopen(method, url,
                                       body=None,
@@ -1882,16 +1868,9 @@
 
         # Get signature headers if any.
         headers = sign_v4(method, url, region,
-<<<<<<< HEAD
-                          headers, 
+                          headers,
                           self._credentials,
-                          None)
-=======
-                          headers, self._access_key,
-                          self._secret_key,
-                          self._session_token,
                           None, datetime.utcnow())
->>>>>>> 14f7de0a
 
         response = self._http.urlopen(method, url,
                                       body=None,
@@ -1939,15 +1918,9 @@
 
         # Get signature headers if any.
         headers = sign_v4(method, url, region,
-<<<<<<< HEAD
-                          fold_case_headers, 
+                          fold_case_headers,
                           self._credentials,
-                          content_sha256)
-=======
-                          fold_case_headers, self._access_key,
-                          self._secret_key, self._session_token,
                           content_sha256, datetime.utcnow())
->>>>>>> 14f7de0a
 
         response = self._http.urlopen(method, url,
                                       body=body,
