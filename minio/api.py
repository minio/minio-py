# -*- coding: utf-8 -*-
# MinIO Python Library for Amazon S3 Compatible Cloud Storage, (C)
# 2015, 2016, 2017 MinIO, Inc.
#
# Licensed under the Apache License, Version 2.0 (the "License");
# you may not use this file except in compliance with the License.
# You may obtain a copy of the License at
#
#     http://www.apache.org/licenses/LICENSE-2.0
#
# Unless required by applicable law or agreed to in writing, software
# distributed under the License is distributed on an "AS IS" BASIS,
# WITHOUT WARRANTIES OR CONDITIONS OF ANY KIND, either express or implied.
# See the License for the specific language governing permissions and
# limitations under the License.

# pylint: disable=too-many-lines,disable=too-many-branches,too-many-statements
# pylint: disable=too-many-arguments

"""
Simple Storage Service (aka S3) client to perform bucket and object operations.
"""

from __future__ import absolute_import, annotations

import itertools
import os
import platform
import tarfile
from datetime import timedelta
from io import BytesIO
from random import random
from threading import Thread
<<<<<<< HEAD
from typing import TextIO
=======
from typing import BinaryIO
>>>>>>> 1d70730a
from urllib.parse import urlunsplit
from xml.etree import ElementTree as ET

import certifi
import urllib3
from urllib3 import PoolManager
from urllib3._collections import HTTPHeaderDict

from . import __title__, __version__, time
from .commonconfig import COPY, REPLACE, ComposeSource, CopySource, Tags
from .credentials import StaticProvider
from .credentials.providers import Provider
from .datatypes import (CompleteMultipartUploadResult, EventIterable,
                        ListAllMyBucketsResult, ListMultipartUploadsResult,
                        ListPartsResult, Object, Part, PostPolicy,
                        parse_copy_object, parse_list_objects)
from .deleteobjects import DeleteError, DeleteRequest, DeleteResult
from .error import InvalidResponseError, S3Error, ServerError
from .helpers import (MAX_MULTIPART_COUNT, MAX_MULTIPART_OBJECT_SIZE,
                      MAX_PART_SIZE, MIN_PART_SIZE, BaseURL, ObjectWriteResult,
                      ThreadPool, check_bucket_name, check_non_empty_string,
                      check_sse, check_ssec, genheaders, get_part_info,
                      headers_to_strings, is_valid_policy_type, makedirs,
                      md5sum_hash, read_part_data, sha256_hash, queryencode)
from .legalhold import LegalHold
from .lifecycleconfig import LifecycleConfig
from .notificationconfig import NotificationConfig
from .objectlockconfig import ObjectLockConfig
from .replicationconfig import ReplicationConfig
from .retention import Retention
from .select import SelectObjectReader, SelectRequest
from .signer import presign_v4, sign_v4_s3
from .sse import Sse, SseCustomerKey
from .sseconfig import SSEConfig
from .tagging import Tagging
from .versioningconfig import VersioningConfig
from .xml import Element, SubElement, findtext, getbytes, marshal, unmarshal

_DEFAULT_USER_AGENT = (
    f"MinIO ({platform.system()}; {platform.machine()}) "
    f"{__title__}/{__version__}"
)


class Minio:  # pylint: disable=too-many-public-methods
    """
    Simple Storage Service (aka S3) client to perform bucket and object
    operations.

    :param endpoint: Hostname of a S3 service.
    :param access_key: Access key (aka user ID) of your account in S3 service.
    :param secret_key: Secret Key (aka password) of your account in S3 service.
    :param session_token: Session token of your account in S3 service.
    :param secure: Flag to indicate to use secure (TLS) connection to S3
        service or not.
    :param region: Region name of buckets in S3 service.
    :param http_client: Customized HTTP client.
    :param credentials: Credentials provider of your account in S3 service.
    :param cert_check: Flag to indicate to verify SSL certificate or not.
    :return: :class:`Minio <Minio>` object

    Example::
        # Create client with anonymous access.
        client = Minio("play.min.io")

        # Create client with access and secret key.
        client = Minio("s3.amazonaws.com", "ACCESS-KEY", "SECRET-KEY")

        # Create client with access key and secret key with specific region.
        client = Minio(
            "play.minio.io:9000",
            access_key="Q3AM3UQ867SPQQA43P2F",
            secret_key="zuf+tfteSlswRu7BJ86wekitnifILbZam1KYY3TG",
            region="my-region",
        )

    **NOTE on concurrent usage:** `Minio` object is thread safe when using
    the Python `threading` library. Specifically, it is **NOT** safe to share
    it between multiple processes, for example when using
    `multiprocessing.Pool`. The solution is simply to create a new `Minio`
    object in each process, and not share it between processes.

    """
    _region_map: dict[str, str]
    _base_url: BaseURL
    _user_agent: str
    _trace_stream: TextIO | None
    _provider: Provider | None
    _http: PoolManager

    # pylint: disable=too-many-function-args
    def __init__(
        self,
        endpoint: str,
        access_key: str | None = None,
        secret_key: str | None = None,
        session_token: str | None = None,
        secure: bool = True,
        region: str | None = None,
        http_client: urllib3.PoolManager | None = None,
        credentials: Provider | None = None,
        cert_check: bool = True
    ):
        # Validate http client has correct base class.
        if http_client and not isinstance(
                http_client,
                urllib3.poolmanager.PoolManager):
            raise ValueError(
                "HTTP client should be instance of "
                "`urllib3.poolmanager.PoolManager`"
            )

        self._region_map = {}
        self._base_url = BaseURL(
            ("https://" if secure else "http://") + endpoint,
            region,
        )
        self._user_agent = _DEFAULT_USER_AGENT
        self._trace_stream = None
        if access_key:
            credentials = StaticProvider(access_key, secret_key, session_token)
        self._provider = credentials

        # Load CA certificates from SSL_CERT_FILE file if set
        timeout = timedelta(minutes=5).seconds
        self._http = http_client or urllib3.PoolManager(
            timeout=urllib3.util.Timeout(connect=timeout, read=timeout),
            maxsize=10,
            cert_reqs='CERT_REQUIRED' if cert_check else 'CERT_NONE',
            ca_certs=os.environ.get('SSL_CERT_FILE') or certifi.where(),
            retries=urllib3.Retry(
                total=5,
                backoff_factor=0.2,
                status_forcelist=[500, 502, 503, 504]
            )
        )

    def __del__(self):
        self._http.clear()

    def _handle_redirect_response(
            self, method, bucket_name, response, retry=False,
    ):
        """
        Handle redirect response indicates whether retry HEAD request
        on failure.
        """
        code, message = {
            301: ("PermanentRedirect", "Moved Permanently"),
            307: ("Redirect", "Temporary redirect"),
            400: ("BadRequest", "Bad request"),
        }.get(response.status, (None, None))
        region = response.headers.get("x-amz-bucket-region")
        if message and region:
            message += "; use region " + region

        if (
                retry and region and method == "HEAD" and bucket_name and
                self._region_map.get(bucket_name)
        ):
            code, message = ("RetryHead", None)

        return code, message

    def _build_headers(self, host, headers, body, creds):
        """Build headers with given parameters."""
        headers = headers or {}
        md5sum_added = headers.get("Content-MD5")
        headers["Host"] = host
        headers["User-Agent"] = self._user_agent
        sha256 = None
        md5sum = None

        if body:
            headers["Content-Length"] = str(len(body))
        if creds:
            if self._base_url.is_https:
                sha256 = "UNSIGNED-PAYLOAD"
                md5sum = None if md5sum_added else md5sum_hash(body)
            else:
                sha256 = sha256_hash(body)
        else:
            md5sum = None if md5sum_added else md5sum_hash(body)
        if md5sum:
            headers["Content-MD5"] = md5sum
        if sha256:
            headers["x-amz-content-sha256"] = sha256
        if creds and creds.session_token:
            headers["X-Amz-Security-Token"] = creds.session_token
        date = time.utcnow()
        headers["x-amz-date"] = time.to_amz_date(date)
        return headers, date

    def _url_open(  # pylint: disable=too-many-branches
            self,
            method,
            region,
            bucket_name=None,
            object_name=None,
            body=None,
            headers=None,
            query_params=None,
            preload_content=True,
            no_body_trace=False,
    ):
        """Execute HTTP request."""
        creds = self._provider.retrieve() if self._provider else None
        url = self._base_url.build(
            method,
            region,
            bucket_name=bucket_name,
            object_name=object_name,
            query_params=query_params,
        )
        headers, date = self._build_headers(url.netloc, headers, body, creds)
        if creds:
            headers = sign_v4_s3(
                method,
                url,
                region,
                headers,
                creds,
                headers.get("x-amz-content-sha256"),
                date,
            )

        if self._trace_stream:
            self._trace_stream.write("---------START-HTTP---------\n")
            query = ("?" + url.query) if url.query else ""
            self._trace_stream.write(f"{method} {url.path}{query} HTTP/1.1\n")
            self._trace_stream.write(
                headers_to_strings(headers, titled_key=True),
            )
            self._trace_stream.write("\n")
            if not no_body_trace and body is not None:
                self._trace_stream.write("\n")
                self._trace_stream.write(
                    body.decode() if isinstance(body, bytes) else str(body),
                )
                self._trace_stream.write("\n")
            self._trace_stream.write("\n")

        http_headers = HTTPHeaderDict()
        for key, value in (headers or {}).items():
            if isinstance(value, (list, tuple)):
                _ = [http_headers.add(key, val) for val in value]
            else:
                http_headers.add(key, value)

        response = self._http.urlopen(
            method,
            urlunsplit(url),
            body=body,
            headers=http_headers,
            preload_content=preload_content,
        )

        if self._trace_stream:
            self._trace_stream.write(f"HTTP/1.1 {response.status}\n")
            self._trace_stream.write(
                headers_to_strings(response.headers),
            )
            self._trace_stream.write("\n")

        if response.status in [200, 204, 206]:
            if self._trace_stream:
                if preload_content:
                    self._trace_stream.write("\n")
                    self._trace_stream.write(response.data.decode())
                    self._trace_stream.write("\n")
                self._trace_stream.write("----------END-HTTP----------\n")
            return response

        response.read(cache_content=True)
        if not preload_content:
            response.release_conn()

        if self._trace_stream and method != "HEAD" and response.data:
            self._trace_stream.write(response.data.decode())
            self._trace_stream.write("\n")

        if (
                method != "HEAD" and
                "application/xml" not in response.headers.get(
                    "content-type", "",
                ).split(";")
        ):
            if self._trace_stream:
                self._trace_stream.write("----------END-HTTP----------\n")
            if response.status == 304 and not response.data:
                raise ServerError(
                    f"server failed with HTTP status code {response.status}",
                    response.status,
                )
            raise InvalidResponseError(
                response.status,
                response.headers.get("content-type"),
                response.data.decode() if response.data else None,
            )

        if not response.data and method != "HEAD":
            if self._trace_stream:
                self._trace_stream.write("----------END-HTTP----------\n")
            raise InvalidResponseError(
                response.status,
                response.headers.get("content-type"),
                None,
            )

        response_error = S3Error.fromxml(response) if response.data else None

        if self._trace_stream:
            self._trace_stream.write("----------END-HTTP----------\n")

        error_map = {
            301: lambda: self._handle_redirect_response(
                method, bucket_name, response, True,
            ),
            307: lambda: self._handle_redirect_response(
                method, bucket_name, response, True,
            ),
            400: lambda: self._handle_redirect_response(
                method, bucket_name, response, True,
            ),
            403: lambda: ("AccessDenied", "Access denied"),
            404: lambda: (
                ("NoSuchKey", "Object does not exist")
                if object_name
                else ("NoSuchBucket", "Bucket does not exist")
                if bucket_name
                else ("ResourceNotFound", "Request resource not found")
            ),
            405: lambda: (
                "MethodNotAllowed",
                "The specified method is not allowed against this resource",
            ),
            409: lambda: (
                ("NoSuchBucket", "Bucket does not exist")
                if bucket_name
                else ("ResourceConflict", "Request resource conflicts"),
            ),
            501: lambda: (
                "MethodNotAllowed",
                "The specified method is not allowed against this resource",
            ),
        }

        if not response_error:
            func = error_map.get(response.status)
            code, message = func() if func else (None, None)
            if not code:
                raise ServerError(
                    f"server failed with HTTP status code {response.status}",
                    response.status,
                )
            response_error = S3Error(
                code,
                message,
                url.path,
                response.headers.get("x-amz-request-id"),
                response.headers.get("x-amz-id-2"),
                response,
                bucket_name=bucket_name,
                object_name=object_name,
            )

        if response_error.code in ["NoSuchBucket", "RetryHead"]:
            self._region_map.pop(bucket_name, None)

        raise response_error

    def _execute(
            self,
            method,
            bucket_name=None,
            object_name=None,
            body=None,
            headers=None,
            query_params=None,
            preload_content=True,
            no_body_trace=False,
    ):
        """Execute HTTP request."""
        region = self._get_region(bucket_name)

        try:
            return self._url_open(
                method,
                region,
                bucket_name=bucket_name,
                object_name=object_name,
                body=body,
                headers=headers,
                query_params=query_params,
                preload_content=preload_content,
                no_body_trace=no_body_trace,
            )
        except S3Error as exc:
            if exc.code != "RetryHead":
                raise

        # Retry only once on RetryHead error.
        try:
            return self._url_open(
                method,
                region,
                bucket_name=bucket_name,
                object_name=object_name,
                body=body,
                headers=headers,
                query_params=query_params,
                preload_content=preload_content,
                no_body_trace=no_body_trace,
            )
        except S3Error as exc:
            if exc.code != "RetryHead":
                raise

            code, message = self._handle_redirect_response(
                method, bucket_name, exc.response,
            )
            raise exc.copy(code, message)

    def _get_region(self, bucket_name):
        """
        Return region of given bucket either from region cache or set in
        constructor.
        """

        if self._base_url.region:
            return self._base_url.region

        if not bucket_name or not self._provider:
            return "us-east-1"

        region = self._region_map.get(bucket_name)
        if region:
            return region

        # Execute GetBucketLocation REST API to get region of the bucket.
        response = self._url_open(
            "GET",
            "us-east-1",
            bucket_name=bucket_name,
            query_params={"location": ""},
        )

        element = ET.fromstring(response.data.decode())
        if not element.text:
            region = "us-east-1"
        elif element.text == "EU" and self._base_url.is_aws_host:
            region = "eu-west-1"
        else:
            region = element.text

        self._region_map[bucket_name] = region
        return region

    def set_app_info(self, app_name, app_version):
        """
        Set your application name and version to user agent header.

        :param app_name: Application name.
        :param app_version: Application version.

        Example::
            client.set_app_info('my_app', '1.0.2')
        """
        if not (app_name and app_version):
            raise ValueError("Application name/version cannot be empty.")
        self._user_agent = f"{_DEFAULT_USER_AGENT} {app_name}/{app_version}"

    def trace_on(self, stream):
        """
        Enable http trace.

        :param stream: Stream for writing HTTP call tracing.
        """
        if not stream:
            raise ValueError('Input stream for trace output is invalid.')
        # Save new output stream.
        self._trace_stream = stream

    def trace_off(self):
        """
        Disable HTTP trace.
        """
        self._trace_stream = None

    def enable_accelerate_endpoint(self):
        """Enables accelerate endpoint for Amazon S3 endpoint."""
        self._base_url.accelerate_host_flag = True

    def disable_accelerate_endpoint(self):
        """Disables accelerate endpoint for Amazon S3 endpoint."""
        self._base_url.accelerate_host_flag = False

    def enable_dualstack_endpoint(self):
        """Enables dualstack endpoint for Amazon S3 endpoint."""
        self._base_url.dualstack_host_flag = True

    def disable_dualstack_endpoint(self):
        """Disables dualstack endpoint for Amazon S3 endpoint."""
        self._base_url.dualstack_host_flag = False

    def enable_virtual_style_endpoint(self):
        """Enables virtual style endpoint."""
        self._base_url.virtual_style_flag = True

    def disable_virtual_style_endpoint(self):
        """Disables virtual style endpoint."""
        self._base_url.virtual_style_flag = False

    def select_object_content(self, bucket_name, object_name, request):
        """
        Select content of an object by SQL expression.

        :param bucket_name: Name of the bucket.
        :param object_name: Object name in the bucket.
        :param request: :class:`SelectRequest <SelectRequest>` object.
        :return: A reader contains requested records and progress information.

        Example::
            with client.select_object_content(
                    "my-bucket",
                    "my-object.csv",
                    SelectRequest(
                        "select * from S3Object",
                        CSVInputSerialization(),
                        CSVOutputSerialization(),
                        request_progress=True,
                    ),
            ) as result:
                for data in result.stream():
                    print(data.decode())
                print(result.stats())
        """
        check_bucket_name(bucket_name, s3_check=self._base_url.is_aws_host)
        check_non_empty_string(object_name)
        if not isinstance(request, SelectRequest):
            raise ValueError("request must be SelectRequest type")
        body = marshal(request)
        response = self._execute(
            "POST",
            bucket_name=bucket_name,
            object_name=object_name,
            body=body,
            headers={"Content-MD5": md5sum_hash(body)},
            query_params={"select": "", "select-type": "2"},
            preload_content=False,
        )
        return SelectObjectReader(response)

    def make_bucket(self, bucket_name, location=None, object_lock=False):
        """
        Create a bucket with region and object lock.

        :param bucket_name: Name of the bucket.
        :param location: Region in which the bucket will be created.
        :param object_lock: Flag to set object-lock feature.

        Examples::
            # Create bucket.
            client.make_bucket("my-bucket")

            # Create bucket on specific region.
            client.make_bucket("my-bucket", "us-west-1")

            # Create bucket with object-lock feature on specific region.
            client.make_bucket("my-bucket", "eu-west-2", object_lock=True)
        """
        check_bucket_name(bucket_name, True,
                          s3_check=self._base_url.is_aws_host)
        if self._base_url.region:
            # Error out if region does not match with region passed via
            # constructor.
            if location and self._base_url.region != location:
                raise ValueError(
                    f"region must be {self._base_url.region}, "
                    f"but passed {location}"
                )
        location = self._base_url.region or location or "us-east-1"
        headers = (
            {"x-amz-bucket-object-lock-enabled": "true"}
            if object_lock else None
        )

        body = None
        if location != "us-east-1":
            element = Element("CreateBucketConfiguration")
            SubElement(element, "LocationConstraint", location)
            body = getbytes(element)
        self._url_open(
            "PUT",
            location,
            bucket_name=bucket_name,
            body=body,
            headers=headers,
        )
        self._region_map[bucket_name] = location

    def list_buckets(self):
        """
        List information of all accessible buckets.

        :return: List of :class:`Bucket <Bucket>` object.

        Example::
            buckets = client.list_buckets()
            for bucket in buckets:
                print(bucket.name, bucket.creation_date)
        """

        response = self._execute("GET")
        result = unmarshal(ListAllMyBucketsResult, response.data.decode())
        return result.buckets

    def bucket_exists(self, bucket_name):
        """
        Check if a bucket exists.

        :param bucket_name: Name of the bucket.
        :return: True if the bucket exists.

        Example::
            if client.bucket_exists("my-bucket"):
                print("my-bucket exists")
            else:
                print("my-bucket does not exist")
        """
        check_bucket_name(bucket_name, s3_check=self._base_url.is_aws_host)
        try:
            self._execute("HEAD", bucket_name)
            return True
        except S3Error as exc:
            if exc.code != "NoSuchBucket":
                raise
        return False

    def remove_bucket(self, bucket_name):
        """
        Remove an empty bucket.

        :param bucket_name: Name of the bucket.

        Example::
            client.remove_bucket("my-bucket")
        """
        check_bucket_name(bucket_name, s3_check=self._base_url.is_aws_host)
        self._execute("DELETE", bucket_name)
        self._region_map.pop(bucket_name, None)

    def get_bucket_policy(self, bucket_name):
        """
        Get bucket policy configuration of a bucket.

        :param bucket_name: Name of the bucket.
        :return: Bucket policy configuration as JSON string.

        Example::
            policy = client.get_bucket_policy("my-bucket")
        """
        check_bucket_name(bucket_name, s3_check=self._base_url.is_aws_host)
        response = self._execute(
            "GET", bucket_name, query_params={"policy": ""},
        )
        return response.data.decode()

    def delete_bucket_policy(self, bucket_name):
        """
        Delete bucket policy configuration of a bucket.

        :param bucket_name: Name of the bucket.

        Example::
            client.delete_bucket_policy("my-bucket")
        """
        check_bucket_name(bucket_name, s3_check=self._base_url.is_aws_host)
        self._execute("DELETE", bucket_name, query_params={"policy": ""})

    def set_bucket_policy(self, bucket_name, policy):
        """
        Set bucket policy configuration to a bucket.

        :param bucket_name: Name of the bucket.
        :param policy: Bucket policy configuration as JSON string.

        Example::
            client.set_bucket_policy("my-bucket", policy)
        """
        check_bucket_name(bucket_name, s3_check=self._base_url.is_aws_host)
        is_valid_policy_type(policy)
        self._execute(
            "PUT",
            bucket_name,
            body=policy,
            headers={"Content-MD5": md5sum_hash(policy)},
            query_params={"policy": ""},
        )

    def get_bucket_notification(self, bucket_name):
        """
        Get notification configuration of a bucket.

        :param bucket_name: Name of the bucket.
        :return: :class:`NotificationConfig <NotificationConfig>` object.

        Example::
            config = client.get_bucket_notification("my-bucket")
        """
        check_bucket_name(bucket_name, s3_check=self._base_url.is_aws_host)
        response = self._execute(
            "GET", bucket_name, query_params={"notification": ""},
        )
        return unmarshal(NotificationConfig, response.data.decode())

    def set_bucket_notification(self, bucket_name, config):
        """
        Set notification configuration of a bucket.

        :param bucket_name: Name of the bucket.
        :param config: class:`NotificationConfig <NotificationConfig>` object.

        Example::
            config = NotificationConfig(
                queue_config_list=[
                    QueueConfig(
                        "QUEUE-ARN-OF-THIS-BUCKET",
                        ["s3:ObjectCreated:*"],
                        config_id="1",
                        prefix_filter_rule=PrefixFilterRule("abc"),
                    ),
                ],
            )
            client.set_bucket_notification("my-bucket", config)
        """
        check_bucket_name(bucket_name, s3_check=self._base_url.is_aws_host)
        if not isinstance(config, NotificationConfig):
            raise ValueError("config must be NotificationConfig type")
        body = marshal(config)
        self._execute(
            "PUT",
            bucket_name,
            body=body,
            headers={"Content-MD5": md5sum_hash(body)},
            query_params={"notification": ""},
        )

    def delete_bucket_notification(self, bucket_name):
        """
        Delete notification configuration of a bucket. On success, S3 service
        stops notification of events previously set of the bucket.

        :param bucket_name: Name of the bucket.

        Example::
            client.delete_bucket_notification("my-bucket")
        """
        self.set_bucket_notification(bucket_name, NotificationConfig())

    def set_bucket_encryption(self, bucket_name, config):
        """
        Set encryption configuration of a bucket.

        :param bucket_name: Name of the bucket.
        :param config: :class:`SSEConfig <SSEConfig>` object.

        Example::
            client.set_bucket_encryption(
                "my-bucket", SSEConfig(Rule.new_sse_s3_rule()),
            )
        """
        check_bucket_name(bucket_name, s3_check=self._base_url.is_aws_host)
        if not isinstance(config, SSEConfig):
            raise ValueError("config must be SSEConfig type")
        body = marshal(config)
        self._execute(
            "PUT",
            bucket_name,
            body=body,
            headers={"Content-MD5": md5sum_hash(body)},
            query_params={"encryption": ""},
        )

    def get_bucket_encryption(self, bucket_name):
        """
        Get encryption configuration of a bucket.

        :param bucket_name: Name of the bucket.
        :return: :class:`SSEConfig <SSEConfig>` object.

        Example::
            config = client.get_bucket_encryption("my-bucket")
        """
        check_bucket_name(bucket_name, s3_check=self._base_url.is_aws_host)
        try:
            response = self._execute(
                "GET",
                bucket_name,
                query_params={"encryption": ""},
            )
            return unmarshal(SSEConfig, response.data.decode())
        except S3Error as exc:
            if exc.code != "ServerSideEncryptionConfigurationNotFoundError":
                raise
        return None

    def delete_bucket_encryption(self, bucket_name):
        """
        Delete encryption configuration of a bucket.

        :param bucket_name: Name of the bucket.

        Example::
            client.delete_bucket_encryption("my-bucket")
        """
        check_bucket_name(bucket_name, s3_check=self._base_url.is_aws_host)
        try:
            self._execute(
                "DELETE",
                bucket_name,
                query_params={"encryption": ""},
            )
        except S3Error as exc:
            if exc.code != "ServerSideEncryptionConfigurationNotFoundError":
                raise

    def listen_bucket_notification(self, bucket_name, prefix='', suffix='',
                                   events=('s3:ObjectCreated:*',
                                           's3:ObjectRemoved:*',
                                           's3:ObjectAccessed:*')):
        """
        Listen events of object prefix and suffix of a bucket. Caller should
        iterate returned iterator to read new events.

        :param bucket_name: Name of the bucket.
        :param prefix: Listen events of object starts with prefix.
        :param suffix: Listen events of object ends with suffix.
        :param events: Events to listen.
        :return: Iterator of event records as :dict:.

        Example::
            with client.listen_bucket_notification(
                "my-bucket",
                prefix="my-prefix/",
                events=["s3:ObjectCreated:*", "s3:ObjectRemoved:*"],
            ) as events:
                for event in events:
                    print(event)
        """
        check_bucket_name(bucket_name, s3_check=self._base_url.is_aws_host)
        if self._base_url.is_aws_host:
            raise ValueError(
                "ListenBucketNotification API is not supported in Amazon S3",
            )

        return EventIterable(
            lambda: self._execute(
                "GET",
                bucket_name,
                query_params={
                    "prefix": prefix or "",
                    "suffix": suffix or "",
                    "events": events,
                },
                preload_content=False,
            ),
        )

    def set_bucket_versioning(self, bucket_name, config):
        """
        Set versioning configuration to a bucket.

        :param bucket_name: Name of the bucket.
        :param config: :class:`VersioningConfig <VersioningConfig>`.

        Example::
            client.set_bucket_versioning(
                "my-bucket", VersioningConfig(ENABLED),
            )
        """
        check_bucket_name(bucket_name, s3_check=self._base_url.is_aws_host)
        if not isinstance(config, VersioningConfig):
            raise ValueError("config must be VersioningConfig type")
        body = marshal(config)
        self._execute(
            "PUT",
            bucket_name,
            body=body,
            headers={"Content-MD5": md5sum_hash(body)},
            query_params={"versioning": ""},
        )

    def get_bucket_versioning(self, bucket_name):
        """
        Get versioning configuration of a bucket.

        :param bucket_name: Name of the bucket.
        :return: :class:`VersioningConfig <VersioningConfig>`.

        Example::
            config = client.get_bucket_versioning("my-bucket")
            print(config.status)
        """
        check_bucket_name(bucket_name, s3_check=self._base_url.is_aws_host)
        response = self._execute(
            "GET",
            bucket_name,
            query_params={"versioning": ""},
        )
        return unmarshal(VersioningConfig, response.data.decode())

    def fput_object(self, bucket_name, object_name, file_path,
                    content_type="application/octet-stream",
                    metadata=None, sse=None, progress=None,
                    part_size=0, num_parallel_uploads=3,
                    tags=None, retention=None, legal_hold=False):
        """
        Uploads data from a file to an object in a bucket.

        :param bucket_name: Name of the bucket.
        :param object_name: Object name in the bucket.
        :param file_path: Name of file to upload.
        :param content_type: Content type of the object.
        :param metadata: Any additional metadata to be uploaded along
            with your PUT request.
        :param sse: Server-side encryption.
        :param progress: A progress object
        :param part_size: Multipart part size
        :param num_parallel_uploads: Number of parallel uploads.
        :param tags: :class:`Tags` for the object.
        :param retention: :class:`Retention` configuration object.
        :param legal_hold: Flag to set legal hold for the object.
        :return: :class:`ObjectWriteResult` object.

        Example::
            # Upload data.
            result = client.fput_object(
                "my-bucket", "my-object", "my-filename",
            )

            # Upload data with metadata.
            result = client.fput_object(
                "my-bucket", "my-object", "my-filename",
                metadata={"My-Project": "one"},
            )

            # Upload data with tags, retention and legal-hold.
            date = datetime.utcnow().replace(
                hour=0, minute=0, second=0, microsecond=0,
            ) + timedelta(days=30)
            tags = Tags(for_object=True)
            tags["User"] = "jsmith"
            result = client.fput_object(
                "my-bucket", "my-object", "my-filename",
                tags=tags,
                retention=Retention(GOVERNANCE, date),
                legal_hold=True,
            )
        """

        file_size = os.stat(file_path).st_size
        with open(file_path, "rb") as file_data:
            return self.put_object(
                bucket_name, object_name, file_data, file_size,
                content_type=content_type,
                metadata=metadata, sse=sse, progress=progress,
                part_size=part_size, num_parallel_uploads=num_parallel_uploads,
                tags=tags, retention=retention, legal_hold=legal_hold,
            )

    def fget_object(self, bucket_name, object_name, file_path,
                    request_headers=None, ssec=None, version_id=None,
                    extra_query_params=None, tmp_file_path=None, progress=None):
        """
        Downloads data of an object to file.

        :param bucket_name: Name of the bucket.
        :param object_name: Object name in the bucket.
        :param file_path: Name of file to download.
        :param request_headers: Any additional headers to be added with GET
                                request.
        :param ssec: Server-side encryption customer key.
        :param version_id: Version-ID of the object.
        :param extra_query_params: Extra query parameters for advanced usage.
        :param tmp_file_path: Path to a temporary file.
        :param progress: A progress object
        :return: Object information.

        Example::
            # Download data of an object.
            client.fget_object("my-bucket", "my-object", "my-filename")

            # Download data of an object of version-ID.
            client.fget_object(
                "my-bucket", "my-object", "my-filename",
                version_id="dfbd25b3-abec-4184-a4e8-5a35a5c1174d",
            )

            # Download data of an SSE-C encrypted object.
            client.fget_object(
                "my-bucket", "my-object", "my-filename",
                ssec=SseCustomerKey(b"32byteslongsecretkeymustprovided"),
            )
        """
        check_bucket_name(bucket_name, s3_check=self._base_url.is_aws_host)
        check_non_empty_string(object_name)
        if progress and not isinstance(progress, Thread):
            raise TypeError("progress object must be instance of Thread")

        if os.path.isdir(file_path):
            raise ValueError(f"file {file_path} is a directory")

        # Create top level directory if needed.
        makedirs(os.path.dirname(file_path))

        stat = self.stat_object(
            bucket_name,
            object_name,
            ssec,
            version_id=version_id,
        )

        # Write to a temporary file "file_path.part.minio" before saving.
        tmp_file_path = (
            tmp_file_path or f"{file_path}.{queryencode(stat.etag)}.part.minio"
        )

        response = None
        try:
            response = self.get_object(
                bucket_name,
                object_name,
                request_headers=request_headers,
                ssec=ssec,
                version_id=version_id,
                extra_query_params=extra_query_params,
            )

            if progress:
                # Set progress bar length and object name before upload
                length = int(response.headers.get('content-length', 0))
                progress.set_meta(object_name=object_name, total_length=length)

            with open(tmp_file_path, "wb") as tmp_file:
                for data in response.stream(amt=1024*1024):
                    size = tmp_file.write(data)
                    if progress:
                        progress.update(size)
            if os.path.exists(file_path):
                os.remove(file_path)  # For windows compatibility.
            os.rename(tmp_file_path, file_path)
            return stat
        finally:
            if response:
                response.close()
                response.release_conn()

    def get_object(
        self,
        bucket_name: str,
        object_name: str,
        offset: int = 0,
        length: int = 0,
        request_headers: dict[str, str] | None = None,
        ssec: SseCustomerKey | None = None,
        version_id: str | None = None,
        extra_query_params: dict[str, str] | None = None
    ) -> urllib3.BaseHTTPResponse:
        """
        Get data of an object. Returned response should be closed after use to
        release network resources. To reuse the connection, it's required to
        call `response.release_conn()` explicitly.

        :param bucket_name: Name of the bucket.
        :param object_name: Object name in the bucket.
        :param offset: Start byte position of object data.
        :param length: Number of bytes of object data from offset.
        :param request_headers: Any additional headers to be added with GET
                                request.
        :param ssec: Server-side encryption customer key.
        :param version_id: Version-ID of the object.
        :param extra_query_params: Extra query parameters for advanced usage.
        :return: :class:`urllib3.response.HTTPResponse` object.

        Example::
            # Get data of an object.
            try:
                response = client.get_object("my-bucket", "my-object")
                # Read data from response.
            finally:
                response.close()
                response.release_conn()

            # Get data of an object of version-ID.
            try:
                response = client.get_object(
                    "my-bucket", "my-object",
                    version_id="dfbd25b3-abec-4184-a4e8-5a35a5c1174d",
                )
                # Read data from response.
            finally:
                response.close()
                response.release_conn()

            # Get data of an object from offset and length.
            try:
                response = client.get_object(
                    "my-bucket", "my-object", offset=512, length=1024,
                )
                # Read data from response.
            finally:
                response.close()
                response.release_conn()

            # Get data of an SSE-C encrypted object.
            try:
                response = client.get_object(
                    "my-bucket", "my-object",
                    ssec=SseCustomerKey(b"32byteslongsecretkeymustprovided"),
                )
                # Read data from response.
            finally:
                response.close()
                response.release_conn()
        """
        check_bucket_name(bucket_name, s3_check=self._base_url.is_aws_host)
        check_non_empty_string(object_name)
        check_ssec(ssec)

        headers = ssec.headers() if ssec else {}
        headers.update(request_headers or {})

        if offset or length:
            end = (offset + length - 1) if length else ""
            headers['Range'] = f"bytes={offset}-{end}"

        if version_id:
            extra_query_params = extra_query_params or {}
            extra_query_params["versionId"] = version_id

        return self._execute(
            "GET",
            bucket_name,
            object_name,
            headers=headers,
            query_params=extra_query_params,
            preload_content=False,
        )

    def copy_object(self, bucket_name, object_name, source,
                    sse=None, metadata=None, tags=None, retention=None,
                    legal_hold=False, metadata_directive=None,
                    tagging_directive=None):
        """
        Create an object by server-side copying data from another object.
        In this API maximum supported source object size is 5GiB.

        :param bucket_name: Name of the bucket.
        :param object_name: Object name in the bucket.
        :param source: :class:`CopySource` object.
        :param sse: Server-side encryption of destination object.
        :param metadata: Any user-defined metadata to be copied along with
                         destination object.
        :param tags: Tags for destination object.
        :param retention: :class:`Retention` configuration object.
        :param legal_hold: Flag to set legal hold for destination object.
        :param metadata_directive: Directive used to handle user metadata for
                                   destination object.
        :param tagging_directive: Directive used to handle tags for destination
                                   object.
        :return: :class:`ObjectWriteResult <ObjectWriteResult>` object.

        Example::
            # copy an object from a bucket to another.
            result = client.copy_object(
                "my-bucket",
                "my-object",
                CopySource("my-sourcebucket", "my-sourceobject"),
            )
            print(result.object_name, result.version_id)

            # copy an object with condition.
            result = client.copy_object(
                "my-bucket",
                "my-object",
                CopySource(
                    "my-sourcebucket",
                    "my-sourceobject",
                    modified_since=datetime(2014, 4, 1, tzinfo=timezone.utc),
                ),
            )
            print(result.object_name, result.version_id)

            # copy an object from a bucket with replacing metadata.
            metadata = {"test_meta_key": "test_meta_value"}
            result = client.copy_object(
                "my-bucket",
                "my-object",
                CopySource("my-sourcebucket", "my-sourceobject"),
                metadata=metadata,
                metadata_directive=REPLACE,
            )
            print(result.object_name, result.version_id)
        """
        check_bucket_name(bucket_name, s3_check=self._base_url.is_aws_host)
        check_non_empty_string(object_name)
        if not isinstance(source, CopySource):
            raise ValueError("source must be CopySource type")
        check_sse(sse)
        if tags is not None and not isinstance(tags, Tags):
            raise ValueError("tags must be Tags type")
        if retention is not None and not isinstance(retention, Retention):
            raise ValueError("retention must be Retention type")
        if (
                metadata_directive is not None and
                metadata_directive not in [COPY, REPLACE]
        ):
            raise ValueError(f"metadata directive must be {COPY} or {REPLACE}")
        if (
                tagging_directive is not None and
                tagging_directive not in [COPY, REPLACE]
        ):
            raise ValueError(f"tagging directive must be {COPY} or {REPLACE}")

        size = -1
        if source.offset is None and source.length is None:
            stat = self.stat_object(
                source.bucket_name,
                source.object_name,
                version_id=source.version_id,
                ssec=source.ssec,
            )
            size = stat.size

        if (
                source.offset is not None or
                source.length is not None or
                size > MAX_PART_SIZE
        ):
            if metadata_directive == COPY:
                raise ValueError(
                    "COPY metadata directive is not applicable to source "
                    "object size greater than 5 GiB",
                )
            if tagging_directive == COPY:
                raise ValueError(
                    "COPY tagging directive is not applicable to source "
                    "object size greater than 5 GiB"
                )
            return self.compose_object(
                bucket_name, object_name, ComposeSource.of(source),
                sse=sse, metadata=metadata, tags=tags, retention=retention,
                legal_hold=legal_hold,
            )

        headers = genheaders(metadata, sse, tags, retention, legal_hold)
        if metadata_directive:
            headers["x-amz-metadata-directive"] = metadata_directive
        if tagging_directive:
            headers["x-amz-tagging-directive"] = tagging_directive
        headers.update(source.gen_copy_headers())
        response = self._execute(
            "PUT",
            bucket_name,
            object_name=object_name,
            headers=headers,
        )
        etag, last_modified = parse_copy_object(response)
        return ObjectWriteResult(
            bucket_name,
            object_name,
            response.headers.get("x-amz-version-id"),
            etag,
            response.headers,
            last_modified=last_modified,
        )

    def _calc_part_count(self, sources):
        """Calculate part count."""
        object_size = 0
        part_count = 0
        i = 0
        for src in sources:
            i += 1
            stat = self.stat_object(
                src.bucket_name,
                src.object_name,
                version_id=src.version_id,
                ssec=src.ssec,
            )
            src.build_headers(stat.size, stat.etag)
            size = stat.size
            if src.length is not None:
                size = src.length
            elif src.offset is not None:
                size -= src.offset

            if (
                    size < MIN_PART_SIZE and
                    len(sources) != 1 and
                    i != len(sources)
            ):
                raise ValueError(
                    f"source {src.bucket_name}/{src.object_name}: size {size} "
                    f"must be greater than {MIN_PART_SIZE}"
                )

            object_size += size
            if object_size > MAX_MULTIPART_OBJECT_SIZE:
                raise ValueError(
                    f"destination object size must be less than "
                    f"{MAX_MULTIPART_OBJECT_SIZE}"
                )

            if size > MAX_PART_SIZE:
                count = int(size / MAX_PART_SIZE)
                last_part_size = size - (count * MAX_PART_SIZE)
                if last_part_size > 0:
                    count += 1
                else:
                    last_part_size = MAX_PART_SIZE
                if (
                        last_part_size < MIN_PART_SIZE and
                        len(sources) != 1 and
                        i != len(sources)
                ):
                    raise ValueError(
                        f"source {src.bucket_name}/{src.object_name}: "
                        f"for multipart split upload of {size}, "
                        f"last part size is less than {MIN_PART_SIZE}"
                    )
                part_count += count
            else:
                part_count += 1

        if part_count > MAX_MULTIPART_COUNT:
            raise ValueError(
                f"Compose sources create more than allowed multipart "
                f"count {MAX_MULTIPART_COUNT}"
            )
        return part_count

    def _upload_part_copy(self, bucket_name, object_name, upload_id,
                          part_number, headers):
        """Execute UploadPartCopy S3 API."""
        query_params = {
            "partNumber": str(part_number),
            "uploadId": upload_id,
        }
        response = self._execute(
            "PUT",
            bucket_name,
            object_name,
            headers=headers,
            query_params=query_params,
        )
        return parse_copy_object(response)

    def compose_object(  # pylint: disable=too-many-branches
            self, bucket_name, object_name, sources,
            sse=None, metadata=None, tags=None, retention=None,
            legal_hold=False,
    ):
        """
        Create an object by combining data from different source objects using
        server-side copy.

        :param bucket_name: Name of the bucket.
        :param object_name: Object name in the bucket.
        :param sources: List of :class:`ComposeSource` object.
        :param sse: Server-side encryption of destination object.
        :param metadata: Any user-defined metadata to be copied along with
                         destination object.
        :param tags: Tags for destination object.
        :param retention: :class:`Retention` configuration object.
        :param legal_hold: Flag to set legal hold for destination object.
        :return: :class:`ObjectWriteResult <ObjectWriteResult>` object.

        Example::
            sources = [
                ComposeSource("my-job-bucket", "my-object-part-one"),
                ComposeSource("my-job-bucket", "my-object-part-two"),
                ComposeSource("my-job-bucket", "my-object-part-three"),
            ]

            # Create my-bucket/my-object by combining source object
            # list.
            result = client.compose_object("my-bucket", "my-object", sources)
            print(result.object_name, result.version_id)

            # Create my-bucket/my-object with user metadata by combining
            # source object list.
            result = client.compose_object(
                "my-bucket",
                "my-object",
                sources,
                metadata={"test_meta_key": "test_meta_value"},
            )
            print(result.object_name, result.version_id)

            # Create my-bucket/my-object with user metadata and
            # server-side encryption by combining source object list.
            client.compose_object(
                "my-bucket", "my-object", sources, sse=SseS3(),
            )
            print(result.object_name, result.version_id)
        """
        check_bucket_name(bucket_name, s3_check=self._base_url.is_aws_host)
        check_non_empty_string(object_name)
        if not isinstance(sources, (list, tuple)) or not sources:
            raise ValueError("sources must be non-empty list or tuple type")
        i = 0
        for src in sources:
            if not isinstance(src, ComposeSource):
                raise ValueError(f"sources[{i}] must be ComposeSource type")
            i += 1
        check_sse(sse)
        if tags is not None and not isinstance(tags, Tags):
            raise ValueError("tags must be Tags type")
        if retention is not None and not isinstance(retention, Retention):
            raise ValueError("retention must be Retention type")

        part_count = self._calc_part_count(sources)
        if (
                part_count == 1 and
                sources[0].offset is None and
                sources[0].length is None
        ):
            return self.copy_object(
                bucket_name, object_name, CopySource.of(sources[0]),
                sse=sse, metadata=metadata, tags=tags, retention=retention,
                legal_hold=legal_hold,
                metadata_directive=REPLACE if metadata else None,
                tagging_directive=REPLACE if tags else None,
            )

        headers = genheaders(metadata, sse, tags, retention, legal_hold)
        upload_id = self._create_multipart_upload(
            bucket_name, object_name, headers,
        )
        ssec_headers = sse.headers() if isinstance(sse, SseCustomerKey) else {}
        try:
            part_number = 0
            total_parts = []
            for src in sources:
                size = src.object_size
                if src.length is not None:
                    size = src.length
                elif src.offset is not None:
                    size -= src.offset
                offset = src.offset or 0
                headers = src.headers
                headers.update(ssec_headers)
                if size <= MAX_PART_SIZE:
                    part_number += 1
                    if src.length is not None:
                        headers["x-amz-copy-source-range"] = (
                            f"bytes={offset}-{offset+src.length-1}"
                        )
                    elif src.offset is not None:
                        headers["x-amz-copy-source-range"] = (
                            f"bytes={offset}-{offset+size-1}"
                        )
                    etag, _ = self._upload_part_copy(
                        bucket_name,
                        object_name,
                        upload_id,
                        part_number,
                        headers,
                    )
                    total_parts.append(Part(part_number, etag))
                    continue
                while size > 0:
                    part_number += 1
                    start_bytes = offset
                    end_bytes = start_bytes + MAX_PART_SIZE
                    if size < MAX_PART_SIZE:
                        end_bytes = start_bytes + size
                    headers_copy = headers.copy()
                    headers_copy["x-amz-copy-source-range"] = (
                        f"bytes={start_bytes}-{end_bytes}"
                    )
                    etag, _ = self._upload_part_copy(
                        bucket_name,
                        object_name,
                        upload_id,
                        part_number,
                        headers_copy,
                    )
                    total_parts.append(Part(part_number, etag))
                    offset = start_bytes
                    size -= end_bytes - start_bytes
            result = self._complete_multipart_upload(
                bucket_name, object_name, upload_id, total_parts,
            )
            return ObjectWriteResult(
                result.bucket_name,
                result.object_name,
                result.version_id,
                result.etag,
                result.http_headers,
                location=result.location,
            )
        except Exception as exc:
            if upload_id:
                self._abort_multipart_upload(
                    bucket_name, object_name, upload_id,
                )
            raise exc

    def _abort_multipart_upload(self, bucket_name, object_name, upload_id):
        """Execute AbortMultipartUpload S3 API."""
        self._execute(
            "DELETE",
            bucket_name,
            object_name,
            query_params={'uploadId': upload_id},
        )

    def _complete_multipart_upload(
            self, bucket_name, object_name, upload_id, parts,
    ):
        """Execute CompleteMultipartUpload S3 API."""
        element = Element("CompleteMultipartUpload")
        for part in parts:
            tag = SubElement(element, "Part")
            SubElement(tag, "PartNumber", str(part.part_number))
            SubElement(tag, "ETag", '"' + part.etag + '"')
        body = getbytes(element)
        response = self._execute(
            "POST",
            bucket_name,
            object_name,
            body=body,
            headers={
                "Content-Type": 'application/xml',
                "Content-MD5": md5sum_hash(body),
            },
            query_params={'uploadId': upload_id},
        )
        return CompleteMultipartUploadResult(response)

    def _create_multipart_upload(self, bucket_name, object_name, headers):
        """Execute CreateMultipartUpload S3 API."""
        if not headers.get("Content-Type"):
            headers["Content-Type"] = "application/octet-stream"
        response = self._execute(
            "POST",
            bucket_name,
            object_name,
            headers=headers,
            query_params={"uploads": ""},
        )
        element = ET.fromstring(response.data.decode())
        return findtext(element, "UploadId")

    def _put_object(self, bucket_name, object_name, data, headers,
                    query_params=None):
        """Execute PutObject S3 API."""
        response = self._execute(
            "PUT",
            bucket_name,
            object_name,
            body=data,
            headers=headers,
            query_params=query_params,
            no_body_trace=True,
        )
        return ObjectWriteResult(
            bucket_name,
            object_name,
            response.headers.get("x-amz-version-id"),
            response.headers.get("etag").replace('"', ""),
            response.headers,
        )

    def _upload_part(self, bucket_name, object_name, data, headers,
                     upload_id, part_number):
        """Execute UploadPart S3 API."""
        query_params = {
            "partNumber": str(part_number),
            "uploadId": upload_id,
        }
        result = self._put_object(
            bucket_name, object_name, data, headers, query_params=query_params,
        )
        return result.etag

    def _upload_part_task(self, args):
        """Upload_part task for ThreadPool."""
        return args[5], self._upload_part(*args)

    def put_object(
        self,
        bucket_name: str,
        object_name: str,
        data: BinaryIO,
        length: int,
        content_type: str = "application/octet-stream",
        metadata: dict[str, str] | None = None,
        sse: Sse | None = None,
        progress: Thread | None = None,
        part_size: int = 0,
        num_parallel_uploads: int = 3,
        tags: Tags | None = None,
        retention: Retention | None = None,
        legal_hold: bool = False
    ) -> ObjectWriteResult:
        """
        Uploads data from a stream to an object in a bucket.

        :param bucket_name: Name of the bucket.
        :param object_name: Object name in the bucket.
        :param data: An object having callable read() returning bytes object.
        :param length: Data size; -1 for unknown size and set valid part_size.
        :param content_type: Content type of the object.
        :param metadata: Any additional metadata to be uploaded along
            with your PUT request.
        :param sse: Server-side encryption.
        :param progress: A progress object;
        :param part_size: Multipart part size.
        :param num_parallel_uploads: Number of parallel uploads.
        :param tags: :class:`Tags` for the object.
        :param retention: :class:`Retention` configuration object.
        :param legal_hold: Flag to set legal hold for the object.
        :return: :class:`ObjectWriteResult` object.

        Example::
            # Upload data.
            result = client.put_object(
                "my-bucket", "my-object", io.BytesIO(b"hello"), 5,
            )

            # Upload data with metadata.
            result = client.put_object(
                "my-bucket", "my-object", io.BytesIO(b"hello"), 5,
                metadata={"My-Project": "one"},
            )

            # Upload data with tags, retention and legal-hold.
            date = datetime.utcnow().replace(
                hour=0, minute=0, second=0, microsecond=0,
            ) + timedelta(days=30)
            tags = Tags(for_object=True)
            tags["User"] = "jsmith"
            result = client.put_object(
                "my-bucket", "my-object", io.BytesIO(b"hello"), 5,
                tags=tags,
                retention=Retention(GOVERNANCE, date),
                legal_hold=True,
            )
        """
        check_bucket_name(bucket_name, s3_check=self._base_url.is_aws_host)
        check_non_empty_string(object_name)
        check_sse(sse)
        if tags is not None and not isinstance(tags, Tags):
            raise ValueError("tags must be Tags type")
        if retention is not None and not isinstance(retention, Retention):
            raise ValueError("retention must be Retention type")
        if not callable(getattr(data, "read")):
            raise ValueError("input data must have callable read()")
        part_size, part_count = get_part_info(length, part_size)
        if progress:
            if not isinstance(progress, Thread):
                raise TypeError("progress object must be instance of Thread")
            # Set progress bar length and object name before upload
            progress.set_meta(object_name=object_name, total_length=length)

        headers = genheaders(metadata, sse, tags, retention, legal_hold)
        headers["Content-Type"] = content_type or "application/octet-stream"

        object_size = length
        uploaded_size = 0
        part_number = 0
        one_byte = b""
        stop = False
        upload_id = None
        parts = []
        pool = None

        try:
            while not stop:
                part_number += 1
                if part_count > 0:
                    if part_number == part_count:
                        part_size = object_size - uploaded_size
                        stop = True
                    part_data = read_part_data(
                        data, part_size, progress=progress,
                    )
                    if len(part_data) != part_size:
                        raise IOError(
                            f"stream having not enough data;"
                            f"expected: {part_size}, "
                            f"got: {len(part_data)} bytes"
                        )
                else:
                    part_data = read_part_data(
                        data, part_size + 1, one_byte, progress=progress,
                    )
                    # If part_data_size is less or equal to part_size,
                    # then we have reached last part.
                    if len(part_data) <= part_size:
                        part_count = part_number
                        stop = True
                    else:
                        one_byte = part_data[-1:]
                        part_data = part_data[:-1]

                uploaded_size += len(part_data)

                if part_count == 1:
                    return self._put_object(
                        bucket_name, object_name, part_data, headers,
                    )

                if not upload_id:
                    upload_id = self._create_multipart_upload(
                        bucket_name, object_name, headers,
                    )
                    if num_parallel_uploads and num_parallel_uploads > 1:
                        pool = ThreadPool(num_parallel_uploads)
                        pool.start_parallel()

                args = (
                    bucket_name, object_name, part_data,
                    sse.headers() if isinstance(sse, SseCustomerKey) else None,
                    upload_id, part_number,
                )
                if num_parallel_uploads > 1:
                    pool.add_task(self._upload_part_task, args)
                else:
                    etag = self._upload_part(*args)
                    parts.append(Part(part_number, etag))

            if pool:
                result = pool.result()
                parts = [None] * part_count
                while not result.empty():
                    part_number, etag = result.get()
                    parts[part_number-1] = Part(part_number, etag)

            result = self._complete_multipart_upload(
                bucket_name, object_name, upload_id, parts,
            )
            return ObjectWriteResult(
                result.bucket_name,
                result.object_name,
                result.version_id,
                result.etag,
                result.http_headers,
                location=result.location,
            )
        except Exception as exc:
            if upload_id:
                self._abort_multipart_upload(
                    bucket_name, object_name, upload_id,
                )
            raise exc

    def list_objects(self, bucket_name, prefix=None, recursive=False,
                     start_after=None, include_user_meta=False,
                     include_version=False, use_api_v1=False,
                     use_url_encoding_type=True, fetch_owner=False):
        """
        Lists object information of a bucket.

        :param bucket_name: Name of the bucket.
        :param prefix: Object name starts with prefix.
        :param recursive: List recursively than directory structure emulation.
        :param start_after: List objects after this key name.
        :param include_user_meta: MinIO specific flag to control to include
                                 user metadata.
        :param include_version: Flag to control whether include object
                                versions.
        :param use_api_v1: Flag to control to use ListObjectV1 S3 API or not.
        :param use_url_encoding_type: Flag to control whether URL encoding type
                                      to be used or not.
        :return: Iterator of :class:`Object <Object>`.

        Example::
            # List objects information.
            objects = client.list_objects("my-bucket")
            for obj in objects:
                print(obj)

            # List objects information whose names starts with "my/prefix/".
            objects = client.list_objects("my-bucket", prefix="my/prefix/")
            for obj in objects:
                print(obj)

            # List objects information recursively.
            objects = client.list_objects("my-bucket", recursive=True)
            for obj in objects:
                print(obj)

            # List objects information recursively whose names starts with
            # "my/prefix/".
            objects = client.list_objects(
                "my-bucket", prefix="my/prefix/", recursive=True,
            )
            for obj in objects:
                print(obj)

            # List objects information recursively after object name
            # "my/prefix/world/1".
            objects = client.list_objects(
                "my-bucket", recursive=True, start_after="my/prefix/world/1",
            )
            for obj in objects:
                print(obj)
        """
        return self._list_objects(
            bucket_name,
            delimiter=None if recursive else "/",
            include_user_meta=include_user_meta,
            prefix=prefix,
            start_after=start_after,
            use_api_v1=use_api_v1,
            include_version=include_version,
            encoding_type="url" if use_url_encoding_type else None,
            fetch_owner=fetch_owner,
        )

    def stat_object(self, bucket_name, object_name, ssec=None, version_id=None,
                    extra_query_params=None):
        """
        Get object information and metadata of an object.

        :param bucket_name: Name of the bucket.
        :param object_name: Object name in the bucket.
        :param ssec: Server-side encryption customer key.
        :param version_id: Version ID of the object.
        :param extra_query_params: Extra query parameters for advanced usage.
        :return: :class:`Object <Object>`.

        Example::
            # Get object information.
            result = client.stat_object("my-bucket", "my-object")

            # Get object information of version-ID.
            result = client.stat_object(
                "my-bucket", "my-object",
                version_id="dfbd25b3-abec-4184-a4e8-5a35a5c1174d",
            )

            # Get SSE-C encrypted object information.
            result = client.stat_object(
                "my-bucket", "my-object",
                ssec=SseCustomerKey(b"32byteslongsecretkeymustprovided"),
            )
        """

        check_bucket_name(bucket_name, s3_check=self._base_url.is_aws_host)
        check_non_empty_string(object_name)
        check_ssec(ssec)

        headers = ssec.headers() if ssec else {}
        query_params = extra_query_params or {}
        query_params.update({"versionId": version_id} if version_id else {})
        response = self._execute(
            "HEAD",
            bucket_name,
            object_name,
            headers=headers,
            query_params=query_params,
        )

        last_modified = response.headers.get("last-modified")
        if last_modified:
            last_modified = time.from_http_header(last_modified)

        return Object(
            bucket_name,
            object_name,
            last_modified=last_modified,
            etag=response.headers.get("etag", "").replace('"', ""),
            size=int(response.headers.get("content-length", "0")),
            content_type=response.headers.get("content-type"),
            metadata=response.headers,
            version_id=response.headers.get("x-amz-version-id"),
        )

    def remove_object(self, bucket_name, object_name, version_id=None):
        """
        Remove an object.

        :param bucket_name: Name of the bucket.
        :param object_name: Object name in the bucket.
        :param version_id: Version ID of the object.

        Example::
            # Remove object.
            client.remove_object("my-bucket", "my-object")

            # Remove version of an object.
            client.remove_object(
                "my-bucket", "my-object",
                version_id="dfbd25b3-abec-4184-a4e8-5a35a5c1174d",
            )
        """
        check_bucket_name(bucket_name, s3_check=self._base_url.is_aws_host)
        check_non_empty_string(object_name)
        self._execute(
            "DELETE",
            bucket_name,
            object_name,
            query_params={"versionId": version_id} if version_id else None,
        )

    def _delete_objects(self, bucket_name, delete_object_list,
                        quiet=False, bypass_governance_mode=False):
        """
        Delete multiple objects.

        :param bucket_name: Name of the bucket.
        :param delete_object_list: List of maximum 1000
            :class:`DeleteObject <DeleteObject>` object.
        :param quiet: quiet flag.
        :param bypass_governance_mode: Bypass Governance retention mode.
        :return: :class:`DeleteResult <DeleteResult>` object.
        """
        body = marshal(DeleteRequest(delete_object_list, quiet=quiet))
        headers = {"Content-MD5": md5sum_hash(body)}
        if bypass_governance_mode:
            headers["x-amz-bypass-governance-retention"] = "true"
        response = self._execute(
            "POST",
            bucket_name,
            body=body,
            headers=headers,
            query_params={"delete": ""},
        )

        element = ET.fromstring(response.data.decode())
        return (
            DeleteResult([], [DeleteError.fromxml(element)])
            if element.tag.endswith("Error")
            else unmarshal(DeleteResult, response.data.decode())
        )

    def remove_objects(self, bucket_name, delete_object_list,
                       bypass_governance_mode=False):
        """
        Remove multiple objects.

        :param bucket_name: Name of the bucket.
        :param delete_object_list: An iterable containing
            :class:`DeleteObject <DeleteObject>` object.
        :param bypass_governance_mode: Bypass Governance retention mode.
        :return: An iterator containing :class:`DeleteError <DeleteError>`
            object.

        Example::
            # Remove list of objects.
            errors = client.remove_objects(
                "my-bucket",
                [
                    DeleteObject("my-object1"),
                    DeleteObject("my-object2"),
                    DeleteObject(
                        "my-object3", "13f88b18-8dcd-4c83-88f2-8631fdb6250c",
                    ),
                ],
            )
            for error in errors:
                print("error occurred when deleting object", error)

            # Remove a prefix recursively.
            delete_object_list = map(
                lambda x: DeleteObject(x.object_name),
                client.list_objects("my-bucket", "my/prefix/", recursive=True),
            )
            errors = client.remove_objects("my-bucket", delete_object_list)
            for error in errors:
                print("error occurred when deleting object", error)
        """
        check_bucket_name(bucket_name, s3_check=self._base_url.is_aws_host)

        # turn list like objects into an iterator.
        delete_object_list = itertools.chain(delete_object_list)

        while True:
            # get 1000 entries or whatever available.
            objects = [
                delete_object for _, delete_object in zip(
                    range(1000), delete_object_list,
                )
            ]

            if not objects:
                break

            result = self._delete_objects(
                bucket_name,
                objects,
                quiet=True,
                bypass_governance_mode=bypass_governance_mode,
            )

            for error in result.error_list:
                # AWS S3 returns "NoSuchVersion" error when
                # version doesn't exist ignore this error
                # yield all errors otherwise
                if error.code != "NoSuchVersion":
                    yield error

    def get_presigned_url(self, method, bucket_name, object_name,
                          expires=timedelta(days=7), response_headers=None,
                          request_date=None, version_id=None,
                          extra_query_params=None):
        """
        Get presigned URL of an object for HTTP method, expiry time and custom
        request parameters.

        :param method: HTTP method.
        :param bucket_name: Name of the bucket.
        :param object_name: Object name in the bucket.
        :param expires: Expiry in seconds; defaults to 7 days.
        :param response_headers: Optional response_headers argument to
                                 specify response fields like date, size,
                                 type of file, data about server, etc.
        :param request_date: Optional request_date argument to
                             specify a different request date. Default is
                             current date.
        :param version_id: Version ID of the object.
        :param extra_query_params: Extra query parameters for advanced usage.
        :return: URL string.

        Example::
            # Get presigned URL string to delete 'my-object' in
            # 'my-bucket' with one day expiry.
            url = client.get_presigned_url(
                "DELETE",
                "my-bucket",
                "my-object",
                expires=timedelta(days=1),
            )
            print(url)
        """
        check_bucket_name(bucket_name, s3_check=self._base_url.is_aws_host)
        check_non_empty_string(object_name)
        if expires.total_seconds() < 1 or expires.total_seconds() > 604800:
            raise ValueError("expires must be between 1 second to 7 days")

        region = self._get_region(bucket_name)
        query_params = extra_query_params or {}
        query_params.update({"versionId": version_id} if version_id else {})
        query_params.update(response_headers or {})
        creds = self._provider.retrieve() if self._provider else None
        if creds and creds.session_token:
            query_params["X-Amz-Security-Token"] = creds.session_token
        url = self._base_url.build(
            method,
            region,
            bucket_name=bucket_name,
            object_name=object_name,
            query_params=query_params,
        )

        if creds:
            url = presign_v4(
                method,
                url,
                region,
                creds,
                request_date or time.utcnow(),
                int(expires.total_seconds()),
            )
        return urlunsplit(url)

    def presigned_get_object(self, bucket_name, object_name,
                             expires=timedelta(days=7),
                             response_headers=None,
                             request_date=None,
                             version_id=None,
                             extra_query_params=None):
        """
        Get presigned URL of an object to download its data with expiry time
        and custom request parameters.

        :param bucket_name: Name of the bucket.
        :param object_name: Object name in the bucket.
        :param expires: Expiry in seconds; defaults to 7 days.
        :param response_headers: Optional response_headers argument to
                                  specify response fields like date, size,
                                  type of file, data about server, etc.
        :param request_date: Optional request_date argument to
                              specify a different request date. Default is
                              current date.
        :param version_id: Version ID of the object.
        :param extra_query_params: Extra query parameters for advanced usage.
        :return: URL string.

        Example::
            # Get presigned URL string to download 'my-object' in
            # 'my-bucket' with default expiry (i.e. 7 days).
            url = client.presigned_get_object("my-bucket", "my-object")
            print(url)

            # Get presigned URL string to download 'my-object' in
            # 'my-bucket' with two hours expiry.
            url = client.presigned_get_object(
                "my-bucket", "my-object", expires=timedelta(hours=2),
            )
            print(url)
        """
        return self.get_presigned_url(
            "GET",
            bucket_name,
            object_name,
            expires,
            response_headers=response_headers,
            request_date=request_date,
            version_id=version_id,
            extra_query_params=extra_query_params,
        )

    def presigned_put_object(self, bucket_name, object_name,
                             expires=timedelta(days=7)):
        """
        Get presigned URL of an object to upload data with expiry time and
        custom request parameters.

        :param bucket_name: Name of the bucket.
        :param object_name: Object name in the bucket.
        :param expires: Expiry in seconds; defaults to 7 days.
        :return: URL string.

        Example::
            # Get presigned URL string to upload data to 'my-object' in
            # 'my-bucket' with default expiry (i.e. 7 days).
            url = client.presigned_put_object("my-bucket", "my-object")
            print(url)

            # Get presigned URL string to upload data to 'my-object' in
            # 'my-bucket' with two hours expiry.
            url = client.presigned_put_object(
                "my-bucket", "my-object", expires=timedelta(hours=2),
            )
            print(url)
        """
        return self.get_presigned_url(
            "PUT", bucket_name, object_name, expires,
        )

    def presigned_post_policy(self, policy):
        """
        Get form-data of PostPolicy of an object to upload its data using POST
        method.

        :param policy: :class:`PostPolicy <PostPolicy>`.
        :return: :dict: contains form-data.

        Example::
            policy = PostPolicy(
                "my-bucket", datetime.utcnow() + timedelta(days=10),
            )
            policy.add_starts_with_condition("key", "my/object/prefix/")
            policy.add_content_length_range_condition(
                1*1024*1024, 10*1024*1024,
            )
            form_data = client.presigned_post_policy(policy)
        """
        if not isinstance(policy, PostPolicy):
            raise ValueError("policy must be PostPolicy type")
        if not self._provider:
            raise ValueError(
                "anonymous access does not require presigned post form-data",
            )
        check_bucket_name(
            policy.bucket_name, s3_check=self._base_url.is_aws_host)
        return policy.form_data(
            self._provider.retrieve(),
            self._get_region(policy.bucket_name),
        )

    def delete_bucket_replication(self, bucket_name):
        """
        Delete replication configuration of a bucket.

        :param bucket_name: Name of the bucket.

        Example::
            client.delete_bucket_replication("my-bucket")
        """
        check_bucket_name(bucket_name, s3_check=self._base_url.is_aws_host)
        self._execute("DELETE", bucket_name, query_params={"replication": ""})

    def get_bucket_replication(self, bucket_name):
        """
        Get bucket replication configuration of a bucket.

        :param bucket_name: Name of the bucket.
        :return: :class:`ReplicationConfig <ReplicationConfig>` object.

        Example::
            config = client.get_bucket_replication("my-bucket")
        """
        check_bucket_name(bucket_name, s3_check=self._base_url.is_aws_host)
        try:
            response = self._execute(
                "GET", bucket_name, query_params={"replication": ""},
            )
            return unmarshal(ReplicationConfig, response.data.decode())
        except S3Error as exc:
            if exc.code != "ReplicationConfigurationNotFoundError":
                raise
        return None

    def set_bucket_replication(self, bucket_name, config):
        """
        Set bucket replication configuration to a bucket.

        :param bucket_name: Name of the bucket.
        :param config: :class:`ReplicationConfig <ReplicationConfig>` object.

        Example::
            config = ReplicationConfig(
                "REPLACE-WITH-ACTUAL-ROLE",
                [
                    Rule(
                        Destination(
                            "REPLACE-WITH-ACTUAL-DESTINATION-BUCKET-ARN",
                        ),
                        ENABLED,
                        delete_marker_replication=DeleteMarkerReplication(
                            DISABLED,
                        ),
                        rule_filter=Filter(
                            AndOperator(
                                "TaxDocs",
                                {"key1": "value1", "key2": "value2"},
                            ),
                        ),
                        rule_id="rule1",
                        priority=1,
                    ),
                ],
            )
            client.set_bucket_replication("my-bucket", config)
        """
        check_bucket_name(bucket_name, s3_check=self._base_url.is_aws_host)
        if not isinstance(config, ReplicationConfig):
            raise ValueError("config must be ReplicationConfig type")
        body = marshal(config)
        self._execute(
            "PUT",
            bucket_name,
            body=body,
            headers={"Content-MD5": md5sum_hash(body)},
            query_params={"replication": ""},
        )

    def delete_bucket_lifecycle(self, bucket_name):
        """
        Delete notification configuration of a bucket.

        :param bucket_name: Name of the bucket.

        Example::
            client.delete_bucket_lifecycle("my-bucket")
        """
        check_bucket_name(bucket_name, s3_check=self._base_url.is_aws_host)
        self._execute("DELETE", bucket_name, query_params={"lifecycle": ""})

    def get_bucket_lifecycle(self, bucket_name):
        """
        Get bucket lifecycle configuration of a bucket.

        :param bucket_name: Name of the bucket.
        :return: :class:`LifecycleConfig <LifecycleConfig>` object.

        Example::
            config = client.get_bucket_lifecycle("my-bucket")
        """
        check_bucket_name(bucket_name, s3_check=self._base_url.is_aws_host)
        try:
            response = self._execute(
                "GET", bucket_name, query_params={"lifecycle": ""},
            )
            return unmarshal(LifecycleConfig, response.data.decode())
        except S3Error as exc:
            if exc.code != "NoSuchLifecycleConfiguration":
                raise
        return None

    def set_bucket_lifecycle(self, bucket_name, config):
        """
        Set bucket lifecycle configuration to a bucket.

        :param bucket_name: Name of the bucket.
        :param config: :class:`LifecycleConfig <LifecycleConfig>` object.

        Example::
            config = LifecycleConfig(
                [
                    Rule(
                        ENABLED,
                        rule_filter=Filter(prefix="documents/"),
                        rule_id="rule1",
                        transition=Transition(
                            days=30, storage_class="GLACIER",
                        ),
                    ),
                    Rule(
                        ENABLED,
                        rule_filter=Filter(prefix="logs/"),
                        rule_id="rule2",
                        expiration=Expiration(days=365),
                    ),
                ],
            )
            client.set_bucket_lifecycle("my-bucket", config)
        """
        check_bucket_name(bucket_name, s3_check=self._base_url.is_aws_host)
        if not isinstance(config, LifecycleConfig):
            raise ValueError("config must be LifecycleConfig type")
        body = marshal(config)
        self._execute(
            "PUT",
            bucket_name,
            body=body,
            headers={"Content-MD5": md5sum_hash(body)},
            query_params={"lifecycle": ""},
        )

    def delete_bucket_tags(self, bucket_name):
        """
        Delete tags configuration of a bucket.

        :param bucket_name: Name of the bucket.

        Example::
            client.delete_bucket_tags("my-bucket")
        """
        check_bucket_name(bucket_name, s3_check=self._base_url.is_aws_host)
        self._execute("DELETE", bucket_name, query_params={"tagging": ""})

    def get_bucket_tags(self, bucket_name):
        """
        Get tags configuration of a bucket.

        :param bucket_name: Name of the bucket.
        :return: :class:`Tags <Tags>` object.

        Example::
            tags = client.get_bucket_tags("my-bucket")
        """
        check_bucket_name(bucket_name, s3_check=self._base_url.is_aws_host)
        try:
            response = self._execute(
                "GET", bucket_name, query_params={"tagging": ""},
            )
            tagging = unmarshal(Tagging, response.data.decode())
            return tagging.tags
        except S3Error as exc:
            if exc.code != "NoSuchTagSet":
                raise
        return None

    def set_bucket_tags(self, bucket_name, tags):
        """
        Set tags configuration to a bucket.

        :param bucket_name: Name of the bucket.
        :param tags: :class:`Tags <Tags>` object.

        Example::
            tags = Tags.new_bucket_tags()
            tags["Project"] = "Project One"
            tags["User"] = "jsmith"
            client.set_bucket_tags("my-bucket", tags)
        """
        check_bucket_name(bucket_name, s3_check=self._base_url.is_aws_host)
        if not isinstance(tags, Tags):
            raise ValueError("tags must be Tags type")
        body = marshal(Tagging(tags))
        self._execute(
            "PUT",
            bucket_name,
            body=body,
            headers={"Content-MD5": md5sum_hash(body)},
            query_params={"tagging": ""},
        )

    def delete_object_tags(self, bucket_name, object_name, version_id=None):
        """
        Delete tags configuration of an object.

        :param bucket_name: Name of the bucket.
        :param object_name: Object name in the bucket.
        :param version_id: Version ID of the Object.

        Example::
            client.delete_object_tags("my-bucket", "my-object")
        """
        check_bucket_name(bucket_name, s3_check=self._base_url.is_aws_host)
        check_non_empty_string(object_name)
        query_params = {"versionId": version_id} if version_id else {}
        query_params["tagging"] = ""
        self._execute(
            "DELETE",
            bucket_name,
            object_name=object_name,
            query_params=query_params,
        )

    def get_object_tags(self, bucket_name, object_name, version_id=None):
        """
        Get tags configuration of a object.

        :param bucket_name: Name of the bucket.
        :param object_name: Object name in the bucket.
        :param version_id: Version ID of the Object.
        :return: :class:`Tags <Tags>` object.

        Example::
            tags = client.get_object_tags("my-bucket", "my-object")
        """
        check_bucket_name(bucket_name, s3_check=self._base_url.is_aws_host)
        check_non_empty_string(object_name)
        query_params = {"versionId": version_id} if version_id else {}
        query_params["tagging"] = ""
        try:
            response = self._execute(
                "GET",
                bucket_name,
                object_name=object_name,
                query_params=query_params,
            )
            tagging = unmarshal(Tagging, response.data.decode())
            return tagging.tags
        except S3Error as exc:
            if exc.code != "NoSuchTagSet":
                raise
        return None

    def set_object_tags(self, bucket_name, object_name, tags, version_id=None):
        """
        Set tags configuration to an object.

        :param bucket_name: Name of the bucket.
        :param object_name: Object name in the bucket.
        :param version_id: Version ID of the Object.
        :param tags: :class:`Tags <Tags>` object.

        Example::
            tags = Tags.new_object_tags()
            tags["Project"] = "Project One"
            tags["User"] = "jsmith"
            client.set_object_tags("my-bucket", "my-object", tags)
        """
        check_bucket_name(bucket_name, s3_check=self._base_url.is_aws_host)
        check_non_empty_string(object_name)
        if not isinstance(tags, Tags):
            raise ValueError("tags must be Tags type")
        body = marshal(Tagging(tags))
        query_params = {"versionId": version_id} if version_id else {}
        query_params["tagging"] = ""
        self._execute(
            "PUT",
            bucket_name,
            object_name=object_name,
            body=body,
            headers={"Content-MD5": md5sum_hash(body)},
            query_params=query_params,
        )

    def enable_object_legal_hold(
            self, bucket_name, object_name, version_id=None,
    ):
        """
        Enable legal hold on an object.

        :param bucket_name: Name of the bucket.
        :param object_name: Object name in the bucket.
        :param version_id: Version ID of the object.

        Example::
            client.enable_object_legal_hold("my-bucket", "my-object")
        """
        check_bucket_name(bucket_name, s3_check=self._base_url.is_aws_host)
        check_non_empty_string(object_name)
        body = marshal(LegalHold(True))
        query_params = {"versionId": version_id} if version_id else {}
        query_params["legal-hold"] = ""
        self._execute(
            "PUT",
            bucket_name,
            object_name=object_name,
            body=body,
            headers={"Content-MD5": md5sum_hash(body)},
            query_params=query_params,
        )

    def disable_object_legal_hold(
            self, bucket_name, object_name, version_id=None,
    ):
        """
        Disable legal hold on an object.

        :param bucket_name: Name of the bucket.
        :param object_name: Object name in the bucket.
        :param version_id: Version ID of the object.

        Example::
            client.disable_object_legal_hold("my-bucket", "my-object")
        """
        check_bucket_name(bucket_name, s3_check=self._base_url.is_aws_host)
        check_non_empty_string(object_name)
        body = marshal(LegalHold(False))
        query_params = {"versionId": version_id} if version_id else {}
        query_params["legal-hold"] = ""
        self._execute(
            "PUT",
            bucket_name,
            object_name=object_name,
            body=body,
            headers={"Content-MD5": md5sum_hash(body)},
            query_params=query_params,
        )

    def is_object_legal_hold_enabled(
            self, bucket_name, object_name, version_id=None,
    ):
        """
        Returns true if legal hold is enabled on an object.

        :param bucket_name: Name of the bucket.
        :param object_name: Object name in the bucket.
        :param version_id: Version ID of the object.

        Example::
            if client.is_object_legal_hold_enabled("my-bucket", "my-object"):
                print("legal hold is enabled on my-object")
            else:
                print("legal hold is not enabled on my-object")
        """
        check_bucket_name(bucket_name, s3_check=self._base_url.is_aws_host)
        check_non_empty_string(object_name)
        query_params = {"versionId": version_id} if version_id else {}
        query_params["legal-hold"] = ""
        try:
            response = self._execute(
                "GET",
                bucket_name,
                object_name=object_name,
                query_params=query_params,
            )
            legal_hold = unmarshal(LegalHold, response.data.decode())
            return legal_hold.status
        except S3Error as exc:
            if exc.code != "NoSuchObjectLockConfiguration":
                raise
        return False

    def delete_object_lock_config(self, bucket_name):
        """
        Delete object-lock configuration of a bucket.

        :param bucket_name: Name of the bucket.

        Example::
            client.delete_object_lock_config("my-bucket")
        """
        self.set_object_lock_config(
            bucket_name, ObjectLockConfig(None, None, None)
        )

    def get_object_lock_config(self, bucket_name):
        """
        Get object-lock configuration of a bucket.

        :param bucket_name: Name of the bucket.
        :return: :class:`ObjectLockConfig <ObjectLockConfig>` object.

        Example::
            config = client.get_object_lock_config("my-bucket")
        """
        check_bucket_name(bucket_name, s3_check=self._base_url.is_aws_host)
        response = self._execute(
            "GET", bucket_name, query_params={"object-lock": ""},
        )
        return unmarshal(ObjectLockConfig, response.data.decode())

    def set_object_lock_config(self, bucket_name, config):
        """
        Set object-lock configuration to a bucket.

        :param bucket_name: Name of the bucket.
        :param config: :class:`ObjectLockConfig <ObjectLockConfig>` object.

        Example::
            config = ObjectLockConfig(GOVERNANCE, 15, DAYS)
            client.set_object_lock_config("my-bucket", config)
        """
        check_bucket_name(bucket_name, s3_check=self._base_url.is_aws_host)
        if not isinstance(config, ObjectLockConfig):
            raise ValueError("config must be ObjectLockConfig type")
        body = marshal(config)
        self._execute(
            "PUT",
            bucket_name,
            body=body,
            headers={"Content-MD5": md5sum_hash(body)},
            query_params={"object-lock": ""},
        )

    def get_object_retention(
            self, bucket_name, object_name, version_id=None,
    ):
        """
        Get retention configuration of an object.

        :param bucket_name: Name of the bucket.
        :param object_name: Object name in the bucket.
        :param version_id: Version ID of the object.
        :return: :class:`Retention <Retention>` object.

        Example::
            config = client.get_object_retention("my-bucket", "my-object")
        """
        check_bucket_name(bucket_name, s3_check=self._base_url.is_aws_host)
        check_non_empty_string(object_name)
        query_params = {"versionId": version_id} if version_id else {}
        query_params["retention"] = ""
        try:
            response = self._execute(
                "GET",
                bucket_name,
                object_name=object_name,
                query_params=query_params,
            )
            return unmarshal(Retention, response.data.decode())
        except S3Error as exc:
            if exc.code != "NoSuchObjectLockConfiguration":
                raise
        return None

    def set_object_retention(
            self, bucket_name, object_name, config, version_id=None,
    ):
        """
        Set retention configuration on an object.

        :param bucket_name: Name of the bucket.
        :param object_name: Object name in the bucket.
        :param version_id: Version ID of the object.
        :param config: :class:`Retention <Retention>` object.

        Example::
            config = Retention(
                GOVERNANCE, datetime.utcnow() + timedelta(days=10),
            )
            client.set_object_retention("my-bucket", "my-object", config)
        """
        check_bucket_name(bucket_name, s3_check=self._base_url.is_aws_host)
        check_non_empty_string(object_name)
        if not isinstance(config, Retention):
            raise ValueError("config must be Retention type")
        body = marshal(config)
        query_params = {"versionId": version_id} if version_id else {}
        query_params["retention"] = ""
        self._execute(
            "PUT",
            bucket_name,
            object_name=object_name,
            body=body,
            headers={"Content-MD5": md5sum_hash(body)},
            query_params=query_params,
        )

    def upload_snowball_objects(self, bucket_name, object_list, metadata=None,
                                sse=None, tags=None, retention=None,
                                legal_hold=False, staging_filename=None,
                                compression=False):
        """
        Uploads multiple objects in a single put call. It is done by creating
        intermediate TAR file optionally compressed which is uploaded to S3
        service.

        :param bucket_name: Name of the bucket.
        :param object_list: An iterable containing
            :class:`SnowballObject <SnowballObject>` object.
        :param metadata: Any additional metadata to be uploaded along
            with your PUT request.
        :param sse: Server-side encryption.
        :param tags: :class:`Tags` for the object.
        :param retention: :class:`Retention` configuration object.
        :param legal_hold: Flag to set legal hold for the object.
        :param staging_filename: A staging filename to create intermediate
            tarball.
        :param compression: Flag to compress TAR ball.
        :return: :class:`ObjectWriteResult` object.

        Example::
            # Upload snowball object.
            result = client.upload_snowball_objects(
                "my-bucket",
                [
                    SnowballObject("my-object1", filename="/etc/hostname"),
                    SnowballObject(
                        "my-object2", data=io.BytesIO("hello"), length=5,
                    ),
                    SnowballObject(
                        "my-object3", data=io.BytesIO("world"), length=5,
                        mod_time=datetime.now(),
                    ),
                ],
            )
        """
        check_bucket_name(bucket_name, s3_check=self._base_url.is_aws_host)

        object_name = f"snowball.{random()}.tar"

        # turn list like objects into an iterator.
        object_list = itertools.chain(object_list)

        metadata = metadata or {}
        metadata["X-Amz-Meta-Snowball-Auto-Extract"] = "true"

        name = staging_filename
        mode = "w:gz" if compression else "w"
        fileobj = None if name else BytesIO()
        with tarfile.open(name=name, mode=mode, fileobj=fileobj) as tar:
            for obj in object_list:
                if obj.filename:
                    tar.add(obj.filename, obj.object_name)
                else:
                    info = tarfile.TarInfo(obj.object_name)
                    info.size = obj.length
                    info.mtime = time.to_float(obj.mod_time or time.utcnow())
                    tar.addfile(info, obj.data)

        if not name:
            length = fileobj.tell()
            fileobj.seek(0)
        else:
            length = os.stat(name).st_size

        if name:
            return self.fput_object(bucket_name, object_name, staging_filename,
                                    metadata=metadata, sse=sse,
                                    tags=tags, retention=retention,
                                    legal_hold=legal_hold, part_size=length)
        return self.put_object(bucket_name, object_name, fileobj,
                               length, metadata=metadata, sse=sse,
                               tags=tags, retention=retention,
                               legal_hold=legal_hold, part_size=length)

    def _list_objects(  # pylint: disable=too-many-arguments,too-many-branches
            self,
            bucket_name,
            continuation_token=None,  # listV2 only
            delimiter=None,  # all
            encoding_type=None,  # all
            fetch_owner=None,  # listV2 only
            include_user_meta=None,  # MinIO specific listV2.
            max_keys=None,  # all
            prefix=None,  # all
            start_after=None,  # all: v1:marker, versioned:key_marker
            version_id_marker=None,  # versioned
            use_api_v1=False,
            include_version=False,
    ):
        """
        List objects optionally including versions.
        Note: Its required to send empty values to delimiter/prefix and 1000 to
        max-keys when not provided for server-side bucket policy evaluation to
        succeed; otherwise AccessDenied error will be returned for such
        policies.
        """

        check_bucket_name(bucket_name, s3_check=self._base_url.is_aws_host)

        if version_id_marker:
            include_version = True

        is_truncated = True
        while is_truncated:
            query = {}
            if include_version:
                query["versions"] = ""
            elif not use_api_v1:
                query["list-type"] = "2"

            if not include_version and not use_api_v1:
                if continuation_token:
                    query["continuation-token"] = continuation_token
                if fetch_owner:
                    query["fetch-owner"] = "true"
                if include_user_meta:
                    query["metadata"] = "true"
            query["delimiter"] = delimiter or ""
            if encoding_type:
                query["encoding-type"] = encoding_type
            query["max-keys"] = str(max_keys or 1000)
            query["prefix"] = prefix or ""
            if start_after:
                if include_version:
                    query["key-marker"] = start_after
                elif use_api_v1:
                    query["marker"] = start_after
                else:
                    query["start-after"] = start_after
            if version_id_marker:
                query["version-id-marker"] = version_id_marker

            response = self._execute("GET", bucket_name, query_params=query)

            objects, is_truncated, start_after, version_id_marker = (
                parse_list_objects(response)
            )

            if not include_version:
                version_id_marker = None
                if not use_api_v1:
                    continuation_token = start_after

            for obj in objects:
                yield obj

    def _list_multipart_uploads(self, bucket_name, delimiter=None,
                                encoding_type=None, key_marker=None,
                                max_uploads=None, prefix=None,
                                upload_id_marker=None, extra_headers=None,
                                extra_query_params=None):
        """
        Execute ListMultipartUploads S3 API.

        :param bucket_name: Name of the bucket.
        :param delimiter: (Optional) Delimiter on listing.
        :param encoding_type: (Optional) Encoding type.
        :param key_marker: (Optional) Key marker.
        :param max_uploads: (Optional) Maximum upload information to fetch.
        :param prefix: (Optional) Prefix on listing.
        :param upload_id_marker: (Optional) Upload ID marker.
        :param extra_headers: (Optional) Extra headers for advanced usage.
        :param extra_query_params: (Optional) Extra query parameters for
            advanced usage.
        :return:
            :class:`ListMultipartUploadsResult <ListMultipartUploadsResult>`
                object
        """

        query_params = extra_query_params or {}
        query_params.update(
            {
                "uploads": "",
                "delimiter": delimiter or "",
                "max-uploads": str(max_uploads or 1000),
                "prefix": prefix or "",
                "encoding-type": "url",
            },
        )
        if encoding_type:
            query_params["encoding-type"] = encoding_type
        if key_marker:
            query_params["key-marker"] = key_marker
        if upload_id_marker:
            query_params["upload-id-marker"] = upload_id_marker

        response = self._execute(
            "GET",
            bucket_name,
            query_params=query_params,
            headers=extra_headers,
        )
        return ListMultipartUploadsResult(response)

    def _list_parts(self, bucket_name, object_name, upload_id,
                    max_parts=None, part_number_marker=None,
                    extra_headers=None, extra_query_params=None):
        """
        Execute ListParts S3 API.

        :param bucket_name: Name of the bucket.
        :param object_name: Object name in the bucket.
        :param upload_id: Upload ID.
        :param max_parts: (Optional) Maximum parts information to fetch.
        :param part_number_marker: (Optional) Part number marker.
        :param extra_headers: (Optional) Extra headers for advanced usage.
        :param extra_query_params: (Optional) Extra query parameters for
            advanced usage.
        :return: :class:`ListPartsResult <ListPartsResult>` object
        """

        query_params = extra_query_params or {}
        query_params.update(
            {
                "uploadId": upload_id,
                "max-parts": str(max_parts or 1000),
            },
        )
        if part_number_marker:
            query_params["part-number-marker"] = part_number_marker

        response = self._execute(
            "GET",
            bucket_name,
            object_name=object_name,
            query_params=query_params,
            headers=extra_headers,
        )
        return ListPartsResult(response)<|MERGE_RESOLUTION|>--- conflicted
+++ resolved
@@ -31,11 +31,7 @@
 from io import BytesIO
 from random import random
 from threading import Thread
-<<<<<<< HEAD
-from typing import TextIO
-=======
-from typing import BinaryIO
->>>>>>> 1d70730a
+from typing import BinaryIO, TextIO
 from urllib.parse import urlunsplit
 from xml.etree import ElementTree as ET
 
