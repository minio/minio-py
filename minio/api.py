# -*- coding: utf-8 -*-
# Minio Python Library for Amazon S3 Compatible Cloud Storage, (C)
# 2015, 2016, 2017 Minio, Inc.
#
# Licensed under the Apache License, Version 2.0 (the "License");
# you may not use this file except in compliance with the License.
# You may obtain a copy of the License at
#
#     http://www.apache.org/licenses/LICENSE-2.0
#
# Unless required by applicable law or agreed to in writing, software
# distributed under the License is distributed on an "AS IS" BASIS,
# WITHOUT WARRANTIES OR CONDITIONS OF ANY KIND, either express or implied.
# See the License for the specific language governing permissions and
# limitations under the License.


"""
minio.api
~~~~~~~~~~~~

This module implements the API.

:copyright: (c) 2015, 2016, 2017 by Minio, Inc.
:license: Apache 2.0, see LICENSE for more details.

"""

# Standard python packages
from __future__ import absolute_import
import platform

from time import mktime
from datetime import datetime, timedelta

import io
import json
import os
import itertools
import codecs

try:
    from json.decoder import JSONDecodeError
except ImportError:
    JSONDecodeError = ValueError

# Dependencies
import urllib3
import certifi
import dateutil.parser

# Internal imports
from . import __title__, __version__
from .compat import (urlsplit, queryencode,
                     range, basestring)
from .error import (KnownResponseError, ResponseError, NoSuchBucket, AccessDenied,
                    InvalidArgumentError, InvalidSizeError, InvalidXMLError, NoSuchBucketPolicy)
from .definitions import Object, UploadPart
from .parsers import (parse_list_buckets,
                      parse_list_objects,
                      parse_list_objects_v2,
                      parse_list_parts,
                      parse_copy_object,
                      parse_list_multipart_uploads,
                      parse_new_multipart_upload,
                      parse_location_constraint,
                      parse_multipart_upload_result,
                      parse_get_bucket_notification,
                      parse_multi_object_delete_response)
from .helpers import (get_target_url, is_non_empty_string,
                      is_valid_endpoint,
                      get_sha256_hexdigest, get_md5_base64digest, Hasher,
                      optimal_part_info,
                      is_valid_bucket_name, PartMetadata, read_full,
<<<<<<< HEAD
                      is_valid_bucket_notification_config, 
                      get_s3_region_from_endpoint, is_valid_sse_object, is_valid_sse_put_object,
=======
                      is_valid_bucket_notification_config, is_valid_policy_type,
                      get_s3_region_from_endpoint,
>>>>>>> 14515adb
                      mkdir_p, dump_http, amzprefix_user_metadata,
                      is_supported_header,is_amz_header)
from .helpers import (MAX_MULTIPART_OBJECT_SIZE,
                      MAX_POOL_SIZE,
                      MIN_PART_SIZE)
from .signer import (sign_v4, presign_v4,
                     generate_credential_string,
                     post_presign_signature)
from .signer import (_UNSIGNED_PAYLOAD, _SIGN_V4_ALGORITHM)
from .xml_marshal import (xml_marshal_bucket_constraint,
                          xml_marshal_complete_multipart_upload,
                          xml_marshal_bucket_notifications,
                          xml_marshal_delete_objects)
from .fold_case_dict import FoldCaseDict
from .thread_pool import ThreadPool

# Comment format.
_COMMENTS = '({0}; {1})'
# App info format.
_APP_INFO = '{0}/{1}'

# Minio (OS; ARCH) LIB/VER APP/VER .
_DEFAULT_USER_AGENT = 'Minio {0} {1}'.format(
    _COMMENTS.format(platform.system(),
                     platform.machine()),
    _APP_INFO.format(__title__,
                     __version__))


# Duration of 7 days in seconds
_MAX_EXPIRY_TIME = 604800 # 7 days in seconds

# Number of parallel workers which upload parts
_PARALLEL_UPLOADERS = 3

class Minio(object):
    """
    Constructs a :class:`Minio <Minio>`.

    Examples:
        client = Minio('play.minio.io:9000')
        client = Minio('s3.amazonaws.com', 'ACCESS_KEY', 'SECRET_KEY')

        # To override auto bucket location discovery.
        client = Minio('play.minio.io:9000', 'ACCESS_KEY', 'SECRET_KEY',
                       region='us-east-1')

    :param endpoint: Hostname of the cloud storage server.
    :param access_key: Access key to sign self._http.request with.
    :param secret_key: Secret key to sign self._http.request with.
    :param secure: Set this value if wish to make secure requests.
         Default is True.
    :param region: Set this value to override automatic bucket
         location discovery.
    :param timeout: Set this value to control how long requests
         are allowed to run before being aborted.
    :return: :class:`Minio <Minio>` object
    """
    def __init__(self, endpoint, access_key=None,
                 secret_key=None, secure=True,
                 region=None,
                 http_client=None):

        # Validate endpoint.
        is_valid_endpoint(endpoint)

        # Validate http client has correct base class.
        if http_client and not isinstance(http_client, urllib3.poolmanager.PoolManager):
            raise InvalidArgumentError('HTTP client should be of instance `urllib3.poolmanager.PoolManager`')


        # Default is a secured connection.
        endpoint_url = 'https://' + endpoint
        if not secure:
            endpoint_url = 'http://' + endpoint

        # Parse url endpoints.
        url_components = urlsplit(endpoint_url)

        # Extract region if possible from endpoint.
        if not region:
            region = get_s3_region_from_endpoint(endpoint)

        self._region = region
        self._region_map = dict()
        self._endpoint_url = url_components.geturl()
        self._is_ssl = secure
        self._access_key = access_key
        self._secret_key = secret_key
        self._user_agent = _DEFAULT_USER_AGENT
        self._trace_output_stream = None

        # Load CA certificates from SSL_CERT_FILE file if set
        ca_certs = os.environ.get('SSL_CERT_FILE')
        if not ca_certs:
            ca_certs = certifi.where()

        if not http_client:
            self._http = urllib3.PoolManager(
                timeout=urllib3.Timeout.DEFAULT_TIMEOUT,
                maxsize=MAX_POOL_SIZE,
                        cert_reqs='CERT_REQUIRED',
                        ca_certs=ca_certs,
                        retries=urllib3.Retry(
                            total=5,
                            backoff_factor=0.2,
                            status_forcelist=[500, 502, 503, 504]
                        )
            )
        else:
            self._http = http_client

    # Set application information.
    def set_app_info(self, app_name, app_version):
        """
        Sets your application name and version to
        default user agent in the following format.

              Minio (OS; ARCH) LIB/VER APP/VER

        Example:
            client.set_app_info('my_app', '1.0.2')

        :param app_name: application name.
        :param app_version: application version.
        """
        if not (app_name and app_version):
            raise ValueError('app_name and app_version cannot be empty.')

        app_info = _APP_INFO.format(app_name,
                                    app_version)
        self._user_agent = ' '.join([_DEFAULT_USER_AGENT, app_info])

    # enable HTTP trace.
    def trace_on(self, stream):
        """
        Enable http trace.

        :param output_stream: Stream where trace is written to.
        """
        if not stream:
            raise ValueError('Input stream for trace output is invalid.')
        # Save new output stream.
        self._trace_output_stream = stream

    # disable HTTP trace.
    def trace_off(self):
        """
        Disable HTTP trace.
        """
        self._trace_output_stream = None

    # Bucket level
    def make_bucket(self, bucket_name, location='us-east-1'):
        """
        Make a new bucket on the server.

        Optionally include Location.
           ['us-east-1', 'us-east-2', 'us-west-1', 'us-west-2', 'eu-west-1',
            'eu-west-2', 'ca-central-1', 'eu-central-1', 'sa-east-1',
            'cn-north-1', 'ap-southeast-1', 'ap-southeast-2',
            'ap-northeast-1', 'ap-northeast-2']

        Examples:
            minio.make_bucket('foo')
            minio.make_bucket('foo', 'us-west-1')

        :param bucket_name: Bucket to create on server
        :param location: Location to create bucket on
        """
        is_valid_bucket_name(bucket_name)

        ## Region already set in constructor, validate if
        ## caller requested bucket location is same.
        if self._region:
            if self._region != location:
                raise InvalidArgumentError("Configured region {0}, requested"
                                           " {1}".format(self._region,
                                                         location))

        method = 'PUT'
        # Set user agent once before the request.
        headers = {'User-Agent': self._user_agent}

        content = None
        if location and location != 'us-east-1':
            content = xml_marshal_bucket_constraint(location)
            headers['Content-Length'] = str(len(content))

        content_sha256_hex = get_sha256_hexdigest(content)
        if content:
            headers['Content-Md5'] = get_md5_base64digest(content)

        # In case of Amazon S3.  The make bucket issued on already
        # existing bucket would fail with 'AuthorizationMalformed'
        # error if virtual style is used. So we default to 'path
        # style' as that is the preferred method here. The final
        # location of the 'bucket' is provided through XML
        # LocationConstraint data with the request.
        # Construct target url.
        url = self._endpoint_url + '/' + bucket_name + '/'

        # Get signature headers if any.
        headers = sign_v4(method, url, location,
                          headers, self._access_key,
                          self._secret_key, content_sha256_hex)

        response = self._http.urlopen(method, url,
                                      body=content,
                                      headers=headers)

        if response.status != 200:
            raise ResponseError(response, method, bucket_name).get_exception()

        self._set_bucket_region(bucket_name, region=location)

    def list_buckets(self):
        """
        List all buckets owned by the user.

        Example:
            bucket_list = minio.list_buckets()
            for bucket in bucket_list:
                print(bucket.name, bucket.created_date)

        :return: An iterator of buckets owned by the current user.
        """

        method = 'GET'
        url = get_target_url(self._endpoint_url)
        # Set user agent once before the request.
        headers = {'User-Agent': self._user_agent}

        # default for all requests.
        region = 'us-east-1'
        # region is set then use the region.
        if self._region:
            region = self._region

        # Get signature headers if any.
        headers = sign_v4(method, url, region,
                          headers, self._access_key,
                          self._secret_key, None)

        response = self._http.urlopen(method, url,
                                      body=None,
                                      headers=headers)

        if self._trace_output_stream:
            dump_http(method, url, headers, response,
                      self._trace_output_stream)

        if response.status != 200:
            raise ResponseError(response, method).get_exception()
        try:
            return parse_list_buckets(response.data)
        except InvalidXMLError:
            if self._endpoint_url.endswith("s3.amazonaws.com") and (not self._access_key or not self._secret_key):
                raise AccessDenied(response)

    def bucket_exists(self, bucket_name):
        """
        Check if the bucket exists and if the user has access to it.

        :param bucket_name: To test the existence and user access.
        :return: True on success.
        """
        is_valid_bucket_name(bucket_name)

        try:
            self._url_open('HEAD', bucket_name=bucket_name)
        # If the bucket has not been created yet, Minio will return a "NoSuchBucket" error.
        except NoSuchBucket as e:
            return False
        except ResponseError as e:
            raise
        return True

    def remove_bucket(self, bucket_name):
        """
        Remove a bucket.

        :param bucket_name: Bucket to remove
        """
        is_valid_bucket_name(bucket_name)
        self._url_open('DELETE', bucket_name=bucket_name)

        # Make sure to purge bucket_name from region cache.
        self._delete_bucket_region(bucket_name)

    def get_bucket_policy(self, bucket_name):
        """
        Get bucket policy of given bucket name.

        :param bucket_name: Bucket name.
        """
        is_valid_bucket_name(bucket_name)

        response = self._url_open("GET",
                                  bucket_name=bucket_name,
                                  query={"policy": ""})
        return response.data

    def delete_bucket_policy(self, bucket_name):
        self._url_open("DELETE",
                        bucket_name=bucket_name,
                        query={"policy": ""})

    def set_bucket_policy(self, bucket_name, policy):
        """
        Set bucket policy of given bucket name.

        :param bucket_name: Bucket name.
        :param policy: Access policy/ies in string format.
        """
        is_valid_policy_type(policy)

        is_valid_bucket_name(bucket_name)

        headers = {
            'Content-Length': str(len(policy)),
            'Content-Md5': get_md5_base64digest(policy)
        }
        content_sha256_hex = get_sha256_hexdigest(policy)
        self._url_open("PUT",
                        bucket_name=bucket_name,
                        query={"policy": ""},
                        headers=headers,
                        body=policy,
                        content_sha256=content_sha256_hex)

    def get_bucket_notification(self, bucket_name):
        """
        Get notifications configured for the given bucket.

        :param bucket_name: Bucket name.
        """
        is_valid_bucket_name(bucket_name)

        response = self._url_open(
            "GET",
            bucket_name=bucket_name,
            query={"notification": ""},
        )
        data = response.read().decode('utf-8')
        return parse_get_bucket_notification(data)

    def set_bucket_notification(self, bucket_name, notifications):
        """
        Set the given notifications on the bucket.

        :param bucket_name: Bucket name.
        :param notifications: Notifications structure
        """
        is_valid_bucket_name(bucket_name)
        is_valid_bucket_notification_config(notifications)

        content = xml_marshal_bucket_notifications(notifications)
        headers = {
            'Content-Length': str(len(content)),
            'Content-Md5': get_md5_base64digest(content)
        }
        content_sha256_hex = get_sha256_hexdigest(content)
        self._url_open(
            'PUT',
            bucket_name=bucket_name,
            query={"notification": ""},
            headers=headers,
            body=content,
            content_sha256=content_sha256_hex
        )

    def remove_all_bucket_notification(self, bucket_name):
        """
        Removes all bucket notification configs configured
        previously, this call disable event notifications
        on a bucket. This operation cannot be undone, to
        set notifications again you should use
        ``set_bucket_notification``

        :param bucket_name: Bucket name.
        """
        is_valid_bucket_name(bucket_name)

        content_bytes = xml_marshal_bucket_notifications({})
        headers = {
            'Content-Length': str(len(content_bytes)),
            'Content-Md5': get_md5_base64digest(content_bytes)
        }
        content_sha256_hex = get_sha256_hexdigest(content_bytes)
        self._url_open(
            'PUT',
            bucket_name=bucket_name,
            query={"notification": ""},
            headers=headers,
            body=content_bytes,
            content_sha256=content_sha256_hex
        )

    def listen_bucket_notification(self, bucket_name, prefix='', suffix='',
                                   events=['s3:ObjectCreated:*',
                                           's3:ObjectRemoved:*',
                                           's3:ObjectAccessed:*']):
        """
        Yeilds new event notifications on a bucket, caller should iterate
        to read new notifications.

        NOTE: Notification is retried in case of `JSONDecodeError` otherwise
        the function raises an exception.

        :param bucket_name: Bucket name to listen event notifications from.
        :param prefix: Object key prefix to filter notifications for.
        :param suffix: Object key suffix to filter notifications for.
        :param events: Enables notifications for specific event types.
             of events.
        """
        is_valid_bucket_name(bucket_name)

        url_components = urlsplit(self._endpoint_url)
        if url_components.hostname == 's3.amazonaws.com':
            raise InvalidArgumentError(
                'Listening for event notifications on a bucket is a Minio '
                'specific extension to bucket notification API. It is not '
                'supported by Amazon S3')

        query = {
            'prefix': prefix,
            'suffix': suffix,
            'events': events,
        }
        while True:
            response = self._url_open('GET', bucket_name=bucket_name,
                                      query=query, preload_content=False)
            try:
                for line in response.stream():
                    if line.strip():
                        event = json.loads(line)
                        if event['Records'] is not None:
                            yield event
            except JSONDecodeError:
                response.close()
                continue

    def fput_object(self, bucket_name, object_name, file_path,
                    content_type='application/octet-stream',
                    metadata=None,
                    sse=None):
        """
        Add a new object to the cloud storage server.

        Examples:
            minio.fput_object('foo', 'bar', 'filepath', 'text/plain')

        :param bucket_name: Bucket to read object from.
        :param object_name: Name of the object to read.
        :param file_path: Local file path to be uploaded.
        :param content_type: Content type of the object.
        :param metadata: Any additional metadata to be uploaded along
            with your PUT request.
        :return: etag
        """

        # Open file in 'read' mode.
        with open(file_path, 'rb') as file_data:
            file_size = os.stat(file_path).st_size
            return self.put_object(bucket_name, object_name, file_data,
                                   file_size, content_type, metadata, sse)

    def fget_object(self, bucket_name, object_name, file_path, request_headers=None, sse=None):
        """
        Retrieves an object from a bucket and writes at file_path.

        Examples:
            minio.fget_object('foo', 'bar', 'localfile')

        :param bucket_name: Bucket to read object from.
        :param object_name: Name of the object to read.
        :param file_path: Local file path to save the object.
        :param request_headers: Any additional headers to be added with GET request.
        """
        is_valid_bucket_name(bucket_name)
        is_non_empty_string(object_name)

        stat = self.stat_object(bucket_name, object_name, sse)

        if os.path.isdir(file_path):
            raise OSError("file is a directory.")

        # Create top level directory if needed.
        top_level_dir = os.path.dirname(file_path)
        if top_level_dir:
            mkdir_p(top_level_dir)

        # Write to a temporary file "file_path.part.minio" before saving.
        file_part_path = file_path + stat.etag + '.part.minio'

        # Open file in 'write+append' mode.
        with open(file_part_path, 'ab') as file_part_data:
            # Save current file_part statinfo.
            file_statinfo = os.stat(file_part_path)

            # Get partial object.
            response = self._get_partial_object(bucket_name, object_name,
                                                offset=file_statinfo.st_size,
                                                length=0,
                                                request_headers=request_headers,
                                                sse=sse)

            # Save content_size to verify if we wrote more data.
            content_size = int(response.headers['content-length'])

            # Save total_written.
            total_written = 0
            for data in response.stream(amt=1024 * 1024):
                file_part_data.write(data)
                total_written += len(data)

            # Release the connection from the response at this point.
            response.release_conn()

            # Verify if we wrote data properly.
            if total_written < content_size:
                msg = 'Data written {0} bytes is smaller than the' \
                      'specified size {1} bytes'.format(total_written,
                                                        content_size)
                raise InvalidSizeError(msg)

            if total_written > content_size:
                msg = 'Data written {0} bytes is in excess than the' \
                      'specified size {1} bytes'.format(total_written,
                                                        content_size)
                raise InvalidSizeError(msg)

        #Delete existing file to be compatible with Windows
        if os.path.exists(file_path):
               os.remove(file_path)
        #Rename with destination file path
        os.rename(file_part_path, file_path)

        # Return the stat
        return stat

    def get_object(self, bucket_name, object_name, request_headers=None, sse=None):
        """
        Retrieves an object from a bucket.

        This function returns an object that contains an open network
        connection to enable incremental consumption of the
        response. To re-use the connection (if desired) on subsequent
        requests, the user needs to call `release_conn()` on the
        returned object after processing.

        Examples:
            my_object = minio.get_partial_object('foo', 'bar')

        :param bucket_name: Bucket to read object from
        :param object_name: Name of object to read
        :param request_headers: Any additional headers to be added with GET request.
        :return: :class:`urllib3.response.HTTPResponse` object.

        """
        is_valid_sse_object(sse=sse)
        is_valid_bucket_name(bucket_name)
        is_non_empty_string(object_name)

        return self._get_partial_object(bucket_name,
                                        object_name,
                                        request_headers=request_headers,
                                        sse=sse)

    def get_partial_object(self, bucket_name, object_name, offset=0, length=0, request_headers=None, sse=None):
        """
        Retrieves an object from a bucket.

        Optionally takes an offset and length of data to retrieve.

        This function returns an object that contains an open network
        connection to enable incremental consumption of the
        response. To re-use the connection (if desired) on subsequent
        requests, the user needs to call `release_conn()` on the
        returned object after processing.

        Examples:
            partial_object = minio.get_partial_object('foo', 'bar', 2, 4)

        :param bucket_name: Bucket to retrieve object from
        :param object_name: Name of object to retrieve
        :param offset: Optional offset to retrieve bytes from.
           Must be >= 0.
        :param length: Optional number of bytes to retrieve.
           Must be an integer.
        :param request_headers: Any additional headers to be added with GET request.
        :return: :class:`urllib3.response.HTTPResponse` object.

        """
        is_valid_sse_object(sse=sse)
        is_valid_bucket_name(bucket_name)
        is_non_empty_string(object_name)

        return self._get_partial_object(bucket_name,
                                        object_name,
                                        offset, length,
                                        request_headers=request_headers,
                                        sse=sse)

    def copy_object(self, bucket_name, object_name, object_source,
                    conditions=None, source_sse=None, sse=None):
        """
        Copy a source object on object storage server to a new object.

        NOTE: Maximum object size supported by this API is 5GB.

        Examples:

        :param bucket_name: Bucket of new object.
        :param object_name: Name of new object.
        :param object_source: Source object to be copied.
        :param conditions: :class:`CopyConditions` object. Collection of
        supported CopyObject conditions.
        """
        is_valid_bucket_name(bucket_name)
        is_non_empty_string(object_name)
        is_non_empty_string(object_source)

        headers = {}
        if conditions:
            headers = {k: v for k, v in conditions.items()}
        
        if source_sse: # Source argument to copy_object can only be of type copy_SSE_C
            if source_sse.type() == "copy_SSE-C":
                headers.update(source_sse.marshal())
            else:
                raise InvalidArgumentError("copy_object requires source of type minio.sse.copy_SSE_C")
        
        if sse:  #Destination argument to copy_object cannot be of type copy_SSE_C
            if sse.type() == "SSE-C" or sse.type() == "SSE-KMS" or sse.type() == "SSE-S3":
                headers.update(sse.marshal())
            else:
                raise InvalidArgumentError("unsuported type of dest argument in copy_object")

        headers['X-Amz-Copy-Source'] = queryencode(object_source)
        response = self._url_open('PUT',
                                  bucket_name=bucket_name,
                                  object_name=object_name,
                                  headers=headers)

        return parse_copy_object(bucket_name, object_name, response.data)
    
    def put_object(self, bucket_name, object_name, data, length,
                   content_type='application/octet-stream',
                   metadata=None, 
                   sse=None,
                   ):
        """
        Add a new object to the cloud storage server.

        NOTE: Maximum object size supported by this API is 5TiB.

        Examples:
         file_stat = os.stat('hello.txt')
         with open('hello.txt', 'rb') as data:
             minio.put_object('foo', 'bar', data, file_stat.st_size, 'text/plain')

        - For length lesser than 5MB put_object automatically
          does single Put operation.
        - For length larger than 5MB put_object automatically
          does resumable multipart operation.

        :param bucket_name: Bucket of new object.
        :param object_name: Name of new object.
        :param data: Contents to upload.
        :param length: Total length of object.
        :param content_type: mime type of object as a string.
        :param metadata: Any additional metadata to be uploaded along
            with your PUT request.
        :return: etag
        """
        headers = {}
        if sse:
            is_valid_sse_put_object(sse)
            headers.update(sse.marshal())
        
        is_valid_bucket_name(bucket_name)
        is_non_empty_string(object_name)

        if not callable(getattr(data, 'read')):
            raise ValueError(
                'Invalid input data does not implement a callable read() method')

        if length > MAX_MULTIPART_OBJECT_SIZE:
            raise InvalidArgumentError('Input content size is bigger '
                                       ' than allowed maximum of 5TiB.')
        if not metadata:
            metadata = {}

        metadata = amzprefix_user_metadata(metadata)

        metadata['Content-Type'] = 'application/octet-stream' if \
            not content_type else content_type
        if length > MIN_PART_SIZE:
            return self._stream_put_object(bucket_name, object_name,
                                           data, length, metadata=metadata, sse=sse)

        current_data = data.read(length)
        if len(current_data) != length:
            raise InvalidArgumentError(
                'Could not read {} bytes from data to upload'.format(length)
            )

        return self._do_put_object(bucket_name, object_name,
                                   current_data, len(current_data),
                                   metadata=metadata,
                                   sse=sse)

    def list_objects(self, bucket_name, prefix=None, recursive=False):
        """
        List objects in the given bucket.

        Examples:
            objects = minio.list_objects('foo')
            for current_object in objects:
                print(current_object)
            # hello
            # hello/
            # hello/
            # world/

            objects = minio.list_objects('foo', prefix='hello/')
            for current_object in objects:
                print(current_object)
            # hello/world/

            objects = minio.list_objects('foo', recursive=True)
            for current_object in objects:
                print(current_object)
            # hello/world/1
            # world/world/2
            # ...

            objects = minio.list_objects('foo', prefix='hello/',
                                         recursive=True)
            for current_object in objects:
                print(current_object)
            # hello/world/1
            # hello/world/2

        :param bucket_name: Bucket to list objects from
        :param prefix: String specifying objects returned must begin with
        :param recursive: If yes, returns all objects for a specified prefix
        :return: An iterator of objects in alphabetical order.
        """
        is_valid_bucket_name(bucket_name)

        method = 'GET'

        # Initialize query parameters.
        query = {
            'max-keys': '1000'
        }

        # Add if prefix present.
        if prefix:
            query['prefix'] = prefix

        # Delimited by default.
        if not recursive:
            query['delimiter'] = '/'

        marker = ''
        is_truncated = True
        while is_truncated:
            if marker:
                query['marker'] = marker
            headers = {}
            response = self._url_open(method,
                                      bucket_name=bucket_name,
                                      query=query,
                                      headers=headers)
            objects, is_truncated, marker = parse_list_objects(response.data,
                                                               bucket_name=bucket_name)
            for obj in objects:
                yield obj

    def list_objects_v2(self, bucket_name, prefix=None, recursive=False):
        """
        List objects in the given bucket using the List objects V2 API.

        Examples:
            objects = minio.list_objects_v2('foo')
            for current_object in objects:
                print(current_object)
            # hello
            # hello/
            # hello/
            # world/

            objects = minio.list_objects_v2('foo', prefix='hello/')
            for current_object in objects:
                print(current_object)
            # hello/world/

            objects = minio.list_objects_v2('foo', recursive=True)
            for current_object in objects:
                print(current_object)
            # hello/world/1
            # world/world/2
            # ...

            objects = minio.list_objects_v2('foo', prefix='hello/',
                                         recursive=True)
            for current_object in objects:
                print(current_object)
            # hello/world/1
            # hello/world/2

        :param bucket_name: Bucket to list objects from
        :param prefix: String specifying objects returned must begin with
        :param recursive: If yes, returns all objects for a specified prefix
        :return: An iterator of objects in alphabetical order.
        """
        is_valid_bucket_name(bucket_name)

        # Initialize query parameters.
        query = {
            'list-type': '2'
        }
        # Add if prefix present.
        if prefix:
            query['prefix'] = prefix

        # Delimited by default.
        if not recursive:
            query['delimiter'] = '/'

        continuation_token = None
        is_truncated = True
        while is_truncated:
            if continuation_token is not None:
                query['continuation-token'] = continuation_token
            response = self._url_open(method='GET',
                                      bucket_name=bucket_name,
                                      query=query)
            objects, is_truncated, continuation_token = parse_list_objects_v2(
                response.data, bucket_name=bucket_name
            )

            for obj in objects:
                yield obj

    def stat_object(self, bucket_name, object_name, sse=None):
        """
        Check if an object exists.

        :param bucket_name: Bucket of object.
        :param object_name: Name of object
        :return: Object metadata if object exists
        """
        is_valid_sse_object(sse=sse)

        headers = {}
        if sse:
            headers.update(sse.marshal())

        is_valid_bucket_name(bucket_name)
        is_non_empty_string(object_name)

        response = self._url_open('HEAD', bucket_name=bucket_name,
                                  object_name=object_name, headers=headers)

        etag = response.headers.get('etag', '').replace('"', '')
        size = int(response.headers.get('content-length', '0'))
        content_type = response.headers.get('content-type', '')
        last_modified = response.headers.get('last-modified')

        ## Capture only custom metadata.
        custom_metadata = dict()
        for k in response.headers:
            if is_supported_header(k) or is_amz_header(k):
                custom_metadata[k] = response.headers.get(k)

        if last_modified:
            last_modified = dateutil.parser.parse(last_modified).timetuple()
        return Object(bucket_name, object_name, last_modified, etag, size,
                      content_type=content_type, metadata=custom_metadata)

    def remove_object(self, bucket_name, object_name):
        """
        Remove an object from the bucket.

        :param bucket_name: Bucket of object to remove
        :param object_name: Name of object to remove
        :return: None
        """
        is_valid_bucket_name(bucket_name)
        is_non_empty_string(object_name)

        # No reason to store successful response, for errors
        # relevant exceptions are thrown.
        self._url_open('DELETE', bucket_name=bucket_name,
                       object_name=object_name)

    def _process_remove_objects_batch(self, bucket_name, objects_batch):
        """
        Requester and response parser for remove_objects
        """
        # assemble request content for objects_batch
        content = xml_marshal_delete_objects(objects_batch)

        # compute headers
        headers = {
            'Content-Md5': get_md5_base64digest(content),
            'Content-Length': len(content)
        }
        query = {'delete': ''}
        content_sha256_hex = get_sha256_hexdigest(content)

        # send multi-object delete request
        response = self._url_open(
            'POST', bucket_name=bucket_name,
            headers=headers, body=content,
            query=query, content_sha256=content_sha256_hex,
        )

        # parse response to find delete errors
        return parse_multi_object_delete_response(response.data)

    def remove_objects(self, bucket_name, objects_iter):
        """
        Removes multiple objects from a bucket.

        :param bucket_name: Bucket from which to remove objects

        :param objects_iter: A list, tuple or iterator that provides
        objects names to delete.

        :return: An iterator of MultiDeleteError instances for each
        object that had a delete error.

        """
        is_valid_bucket_name(bucket_name)
        if isinstance(objects_iter, basestring):
            raise TypeError(
                'objects_iter cannot be `str` or `bytes` instance. It must be '
                'a list, tuple or iterator of object names'
            )

        # turn list like objects into an iterator.
        objects_iter = itertools.chain(objects_iter)

        obj_batch = []
        exit_loop = False
        while not exit_loop:
            try:
                object_name = next(objects_iter)
                is_non_empty_string(object_name)
            except StopIteration:
                exit_loop = True

            if not exit_loop:
                obj_batch.append(object_name)

            # if we have 1000 items in the batch, or we have to exit
            # the loop, we have to make a request to delete objects.
            if len(obj_batch) == 1000 or (exit_loop and len(obj_batch) > 0):
                # send request and parse response
                errs_result = self._process_remove_objects_batch(
                    bucket_name, obj_batch
                )

                # return the delete errors.
                for err_result in errs_result:
                    yield err_result

                # clear batch for next set of items
                obj_batch = []

    def list_incomplete_uploads(self, bucket_name, prefix=None,
                                recursive=False):
        """
        List all in-complete uploads for a given bucket.

        Examples:
            incomplete_uploads = minio.list_incomplete_uploads('foo')
            for current_upload in incomplete_uploads:
                print(current_upload)
            # hello
            # hello/
            # hello/
            # world/

            incomplete_uploads = minio.list_incomplete_uploads('foo',
                                                               prefix='hello/')
            for current_upload in incomplete_uploads:
                print(current_upload)
            # hello/world/

            incomplete_uploads = minio.list_incomplete_uploads('foo',
                                                               recursive=True)
            for current_upload in incomplete_uploads:
                print(current_upload)
            # hello/world/1
            # world/world/2
            # ...

            incomplete_uploads = minio.list_incomplete_uploads('foo',
                                                               prefix='hello/',
                                                               recursive=True)
            for current_upload in incomplete_uploads:
                print(current_upload)
            # hello/world/1
            # hello/world/2

        :param bucket_name: Bucket to list incomplete uploads
        :param prefix: String specifying objects returned must begin with.
        :param recursive: If yes, returns all incomplete uploads for
           a specified prefix.
        :return: An generator of incomplete uploads in alphabetical order.
        """
        is_valid_bucket_name(bucket_name)

        return self._list_incomplete_uploads(bucket_name, prefix, recursive)

    def _list_incomplete_uploads(self, bucket_name, prefix=None,
                                 recursive=False, is_aggregate_size=True):
        """
        List incomplete uploads list all previously uploaded incomplete multipart objects.

        :param bucket_name: Bucket name to list uploaded objects.
        :param prefix: String specifying objects returned must begin with.
        :param recursive: If yes, returns all incomplete objects for a specified prefix.
        :return: An generator of incomplete uploads in alphabetical order.
        """
        is_valid_bucket_name(bucket_name)

        # Initialize query parameters.
        query = {
            'uploads': '',
            'max-uploads': '1000'
        }

        if prefix:
            query['prefix'] = prefix
        if not recursive:
            query['delimiter'] = '/'

        key_marker, upload_id_marker = None, None
        is_truncated = True
        while is_truncated:
            if key_marker:
                query['key-marker'] = key_marker
            if upload_id_marker:
                query['upload-id-marker'] = upload_id_marker

            response = self._url_open('GET',
                                      bucket_name=bucket_name,
                                      query=query)
            (uploads, is_truncated, key_marker,
             upload_id_marker) = parse_list_multipart_uploads(response.data,
                                                              bucket_name)
            for upload in uploads:
                if is_aggregate_size:
                    upload.size = self._get_total_multipart_upload_size(
                        upload.bucket_name,
                        upload.object_name,
                        upload.upload_id)
                yield upload

    def _get_total_multipart_upload_size(self, bucket_name, object_name,
                                         upload_id):
        """
        Get total multipart upload size.

        :param bucket_name: Bucket name to list parts for.
        :param object_name: Object name to list parts for.
        :param upload_id: Upload id of the previously uploaded object name.
        """
        return sum(
            [part.size for part in
             self._list_object_parts(bucket_name, object_name, upload_id)]
        )

    def _list_object_parts(self, bucket_name, object_name, upload_id):
        """
        List all parts.

        :param bucket_name: Bucket name to list parts for.
        :param object_name: Object name to list parts for.
        :param upload_id: Upload id of the previously uploaded object name.
        """
        is_valid_bucket_name(bucket_name)
        is_non_empty_string(object_name)
        is_non_empty_string(upload_id)

        query = {
            'uploadId': upload_id,
            'max-parts': '1000'
        }

        is_truncated = True
        part_number_marker = None
        while is_truncated:
            if part_number_marker:
                query['part-number-marker'] = str(part_number_marker)

            response = self._url_open('GET',
                                      bucket_name=bucket_name,
                                      object_name=object_name,
                                      query=query)

            parts, is_truncated, part_number_marker = parse_list_parts(
                response.data,
                bucket_name=bucket_name,
                object_name=object_name,
                upload_id=upload_id
            )
            for part in parts:
                yield part

    def remove_incomplete_upload(self, bucket_name, object_name):
        """
        Remove all in-complete uploads for a given bucket_name and object_name.

        :param bucket_name: Bucket to drop incomplete uploads
        :param object_name: Name of object to remove incomplete uploads
        :return: None
        """
        is_valid_bucket_name(bucket_name)
        is_non_empty_string(object_name)

        recursive = True
        uploads = self._list_incomplete_uploads(bucket_name, object_name,
                                                recursive,
                                                is_aggregate_size=False)
        for upload in uploads:
            if object_name == upload.object_name:
                self._remove_incomplete_upload(bucket_name, object_name,
                                               upload.upload_id)

    def presigned_url(self, method,
                    bucket_name,
                    object_name,
                    expires=timedelta(days=7),
                    response_headers=None,
                    request_date=None):
        """
        Presigns a method on an object and provides a url

        Example:
            from datetime import timedelta

            presignedURL = presigned_url('GET',
                                         'bucket_name',
                                         'object_name',
                                         expires=timedelta(days=7))
            print(presignedURL)

        :param bucket_name: Bucket for the presigned url.
        :param object_name: Object for which presigned url is generated.
        :param expires: Optional expires argument to specify timedelta.
                        Defaults to 7days.
        :params response_headers: Optional response_headers argument to
                                  specify response fields like date, size,
                                  type of file, data about server, etc.
        :params request_date: Optional request_date argument to
                              specify a different request date. Default is
                              current date.
        :return: Presigned put object url.
        """
        is_valid_bucket_name(bucket_name)
        is_non_empty_string(object_name)

        if expires.total_seconds() < 1 or \
           expires.total_seconds() > _MAX_EXPIRY_TIME:
            raise InvalidArgumentError('Expires param valid values'
                                       ' are between 1 sec to'
                                       ' {0} secs'.format(_MAX_EXPIRY_TIME))

        region = self._get_bucket_region(bucket_name)
        url = get_target_url(self._endpoint_url,
                             bucket_name=bucket_name,
                             object_name=object_name,
                             bucket_region=region)

        return presign_v4(method, url,
                          self._access_key,
                          self._secret_key,
                          region=region,
                          expires=int(expires.total_seconds()),
                          response_headers=response_headers,
                          request_date=request_date)

    def presigned_get_object(self, bucket_name, object_name,
                             expires=timedelta(days=7),
                             response_headers=None,
                             request_date=None):
        """
        Presigns a get object request and provides a url

        Example:

            from datetime import timedelta

            presignedURL = presigned_get_object('bucket_name',
                                                'object_name',
                                                timedelta(days=7))
            print(presignedURL)

        :param bucket_name: Bucket for the presigned url.
        :param object_name: Object for which presigned url is generated.
        :param expires: Optional expires argument to specify timedelta.
           Defaults to 7days.
        :params response_headers: Optional response_headers argument to
                                  specify response fields like date, size,
                                  type of file, data about server, etc.
        :params request_date: Optional request_date argument to
                              specify a different request date. Default is
                              current date.
        :return: Presigned url.
        """

        return self.presigned_url('GET',
                                  bucket_name,
                                  object_name,
                                  expires,
                                  response_headers=response_headers,
                                  request_date=request_date)

    def presigned_put_object(self, bucket_name, object_name,
                             expires=timedelta(days=7)):
        """
        Presigns a put object request and provides a url

        Example:
            from datetime import timedelta

            presignedURL = presigned_put_object('bucket_name',
                                                'object_name',
                                                timedelta(days=7))
            print(presignedURL)

        :param bucket_name: Bucket for the presigned url.
        :param object_name: Object for which presigned url is generated.
        :param expires: optional expires argument to specify timedelta.
           Defaults to 7days.
        :return: Presigned put object url.
        """

        return self.presigned_url('PUT',
                                  bucket_name,
                                  object_name,
                                  expires)

    def presigned_post_policy(self, post_policy):
        """
        Provides a POST form data that can be used for object uploads.

        Example:
            post_policy = PostPolicy()
            post_policy.set_bucket_name('bucket_name')
            post_policy.set_key_startswith('objectPrefix/')

            expires_date = datetime.utcnow()+timedelta(days=10)
            post_policy.set_expires(expires_date)

            print(presigned_post_policy(post_policy))

        :param post_policy: Post_Policy object.
        :return: PostPolicy form dictionary to be used in curl or HTML forms.
        """
        post_policy.is_valid()

        date = datetime.utcnow()
        iso8601_date = date.strftime("%Y%m%dT%H%M%SZ")
        region = self._get_bucket_region(post_policy.form_data['bucket'])
        credential_string = generate_credential_string(self._access_key,
                                                       date, region)

        post_policy_base64 = post_policy.base64(extras=[
            ('eq', '$x-amz-date', iso8601_date),
            ('eq', '$x-amz-algorithm', _SIGN_V4_ALGORITHM),
            ('eq', '$x-amz-credential', credential_string),
        ])
        signature = post_presign_signature(date, region,
                                           self._secret_key,
                                           post_policy_base64)
        post_policy.form_data.update({
            'policy': post_policy_base64,
            'x-amz-algorithm': _SIGN_V4_ALGORITHM,
            'x-amz-credential': credential_string,
            'x-amz-date': iso8601_date,
            'x-amz-signature': signature,
        })
        url_str = get_target_url(self._endpoint_url,
                                 bucket_name=post_policy.form_data['bucket'],
                                 bucket_region=region)
        return (url_str, post_policy.form_data)

    # All private functions below.
    def _get_partial_object(self, bucket_name, object_name,
                            offset=0, length=0, request_headers=None, sse=None):
        """Retrieves an object from a bucket.

        Optionally takes an offset and length of data to retrieve.

        It returns a response object whose content is not
        pre-loaded. This means that the connection associated with the
        response needs to be released (for efficient re-use) after
        usage with `response.release_conn()`. Otherwise, the
        connection will linger until the object is garbage collected,
        when the connection is simply closed and not re-used.

        Examples:
            partial_object = minio.get_partial_object('foo', 'bar', 2, 4)

        :param bucket_name: Bucket to retrieve object from
        :param object_name: Name of object to retrieve
        :param offset: Optional offset to retrieve bytes from.
           Must be >= 0.
        :param length: Optional number of bytes to retrieve.
           Must be > 0.
        :param request_headers: Any additional metadata to be uploaded along
            with request.
        :return: :class:`urllib3.response.HTTPResponse` object.

        """
        is_valid_bucket_name(bucket_name)
        is_non_empty_string(object_name)

        headers = {}
        if request_headers:
            headers = request_headers

        if offset != 0 or length != 0:
            request_range = '{}-{}'.format(
                offset, "" if length == 0 else offset + length - 1
            )
            headers['Range'] = 'bytes=' + request_range

        if sse:
            headers.update(sse.marshal())
           
        return self._url_open('GET',
                               bucket_name=bucket_name,
                               object_name=object_name,
                               headers=headers,
                               preload_content=False)

    def _do_put_object(self, bucket_name, object_name, part_data,
                       part_size, upload_id='', part_number=0,
                       metadata=None,
                       sse=None):
        """
        Initiate a multipart PUT operation for a part number
        or single PUT object.

        :param bucket_name: Bucket name for the multipart request.
        :param object_name: Object name for the multipart request.
        :param part_metadata: Part-data and metadata for the multipart request.
        :param upload_id: Upload id of the multipart request [OPTIONAL].
        :param part_number: Part number of the data to be uploaded [OPTIONAL].
        :param metadata: Any additional metadata to be uploaded along
           with your object.
        """
        is_valid_bucket_name(bucket_name)
        is_non_empty_string(object_name)

        # Accept only bytes - otherwise we need to know how to encode
        # the data to bytes before storing in the object.
        if not isinstance(part_data, bytes):
            raise ValueError('Input data must be bytes type')

        headers = {
            'Content-Length': part_size,
        }

        md5_base64 = None
        sha256_hex = None
        if self._is_ssl:
            md5_base64 = get_md5_base64digest(part_data)
            sha256_hex = _UNSIGNED_PAYLOAD
        else:
            sha256_hex = get_sha256_hexdigest(part_data)

        if md5_base64:
            headers['Content-Md5'] = md5_base64

        if metadata:
            headers.update(metadata)

        if sse:
            headers.update(sse.marshal())

        query = {}
        if part_number > 0 and upload_id:
            query = {
                'uploadId': upload_id,
                'partNumber': str(part_number),
            }

        response = self._url_open(
            'PUT',
            bucket_name=bucket_name,
            object_name=object_name,
            query=query,
            headers=headers,
            body=io.BytesIO(part_data),
            content_sha256=sha256_hex
        )

        return response.headers['etag'].replace('"', '')

    def _upload_part_routine(self, part_info):
        bucket_name, object_name, upload_id, \
                part_number, part_data, sse = part_info
        # Initiate multipart put.
        etag = self._do_put_object(bucket_name, object_name,
                part_data, len(part_data),
                upload_id, part_number, sse=sse)

        return (part_number, etag, len(part_data))

    def _stream_put_object(self, bucket_name, object_name,
                           data, content_size,
                           metadata=None, sse=None):
        """
        Streaming multipart upload operation.

        :param bucket_name: Bucket name of the multipart upload.
        :param object_name: Object name of the multipart upload.
        :param content_size: Total size of the content to be uploaded.
        :param content_type: Content type of of the multipart upload.
           Defaults to 'application/octet-stream'.
        :param metadata: Any additional metadata to be uploaded along
           with your object.
        """
        is_valid_bucket_name(bucket_name)
        is_non_empty_string(object_name)
        if not callable(getattr(data, 'read')):
            raise ValueError(
                'Invalid input data does not implement a callable read() method')

        # get upload id.
        upload_id = self._new_multipart_upload(bucket_name, object_name,
                                               metadata, sse)

        # Initialize variables
        total_uploaded = 0
        uploaded_parts = {}

        # Calculate optimal part info.
        total_parts_count, part_size, last_part_size = optimal_part_info(
            content_size)

        # Instantiate a thread pool with 3 worker threads
        pool = ThreadPool(_PARALLEL_UPLOADERS)
        parts_to_upload = []

        # Generate new parts and upload <= current_part_size until
        # part_number reaches total_parts_count calculated for the
        # given size. Additionally part_manager() also provides
        # md5digest and sha256digest for the partitioned data.
        for part_number in range(1, total_parts_count + 1):
            current_part_size = (part_size if part_number < total_parts_count
                                 else last_part_size)

            part_data = read_full(data, current_part_size)
            # Append current part information
            parts_to_upload.append((bucket_name, object_name, upload_id,
                                    part_number, part_data, sse))

        # Run parts upload in parallel
        try:
            pool.parallel_run(self._upload_part_routine, parts_to_upload)
        except:
            # Any exception that occurs sends an abort on the
            # on-going multipart operation.
            self._remove_incomplete_upload(bucket_name,
                                           object_name,
                                           upload_id)
            raise

        # Update uploaded_parts with the part uploads result
        # and check total uploaded data.
        while not pool.result().empty():
            part_number, etag, total_read = pool.result().get()
            uploaded_parts[part_number] = UploadPart(bucket_name,
                                                     object_name,
                                                     upload_id,
                                                     part_number,
                                                     etag,
                                                     None,
                                                     total_read)

            total_uploaded += total_read

        if total_uploaded != content_size:
            msg = 'Data uploaded {0} is not equal input size ' \
                  '{1}'.format(total_uploaded, content_size)
            # cleanup incomplete upload upon incorrect upload
            # automatically
            self._remove_incomplete_upload(bucket_name,
                                           object_name,
                                           upload_id)
            raise InvalidSizeError(msg)

        # Complete all multipart transactions if possible.
        try:
            mpart_result = self._complete_multipart_upload(bucket_name,
                                                           object_name,
                                                           upload_id,
                                                           uploaded_parts)
        except:
            # Any exception that occurs sends an abort on the
            # on-going multipart operation.
            self._remove_incomplete_upload(bucket_name,
                                           object_name,
                                           upload_id)
            raise

        # Return etag here.
        return mpart_result.etag

    def _remove_incomplete_upload(self, bucket_name, object_name, upload_id):
        """
        Remove incomplete multipart request.

        :param bucket_name: Bucket name of the incomplete upload.
        :param object_name: Object name of incomplete upload.
        :param upload_id: Upload id of the incomplete upload.
        """

        # No reason to store successful response, for errors
        # relevant exceptions are thrown.
        self._url_open('DELETE', bucket_name=bucket_name,
                       object_name=object_name, query={'uploadId': upload_id},
                       headers={})

    def _new_multipart_upload(self, bucket_name, object_name,
                              metadata=None, sse=None):
        """
        Initialize new multipart upload request.

        :param bucket_name: Bucket name of the new multipart request.
        :param object_name: Object name of the new multipart request.
        :param metadata: Additional new metadata for the new object.
        :return: Returns an upload id.
        """
        is_valid_bucket_name(bucket_name)
        is_non_empty_string(object_name)

        headers = {}
        if metadata:
            headers.update(metadata)
        if sse:
            headers.update(sse.marshal())

        response = self._url_open('POST', bucket_name=bucket_name,
                                  object_name=object_name,
                                  query={'uploads': ''},
                                  headers=headers)

        return parse_new_multipart_upload(response.data)

    def _complete_multipart_upload(self, bucket_name, object_name,
                                   upload_id, uploaded_parts):
        """
        Complete an active multipart upload request.

        :param bucket_name: Bucket name of the multipart request.
        :param object_name: Object name of the multipart request.
        :param upload_id: Upload id of the active multipart request.
        :param uploaded_parts: Key, Value dictionary of uploaded parts.
        """
        is_valid_bucket_name(bucket_name)
        is_non_empty_string(object_name)
        is_non_empty_string(upload_id)

        # Order uploaded parts as required by S3 specification
        ordered_parts = []
        for part in sorted(uploaded_parts.keys()):
            ordered_parts.append(uploaded_parts[part])

        data = xml_marshal_complete_multipart_upload(ordered_parts)
        sha256_hex = get_sha256_hexdigest(data)
        md5_base64 = get_md5_base64digest(data)

        headers = {
            'Content-Length': len(data),
            'Content-Type': 'application/xml',
            'Content-Md5': md5_base64,
        }

        response = self._url_open('POST', bucket_name=bucket_name,
                                  object_name=object_name,
                                  query={'uploadId': upload_id},
                                  headers=headers, body=data,
                                  content_sha256=sha256_hex)

        return parse_multipart_upload_result(response.data)

    def _delete_bucket_region(self, bucket_name):
        """
        Delete a bucket from bucket region cache.

        :param bucket_name: Bucket name to be removed from cache.
        """

        # Handles if bucket doesn't exist as well.
        self._region_map.pop(bucket_name, None)

    def _set_bucket_region(self, bucket_name, region='us-east-1'):
        """
        Sets a bucket region into bucket region cache.

        :param bucket_name: Bucket name for which region is set.
        :param region: Region of the bucket name to set.
        """
        self._region_map[bucket_name] = region

    def _get_bucket_region(self, bucket_name):
        """
        Get region based on the bucket name.

        :param bucket_name: Bucket name for which region will be fetched.
        :return: Region of bucket name.
        """

        # Region set in constructor, return right here.
        if self._region:
            return self._region

        # get bucket location for Amazon S3.
        region = 'us-east-1'  # default to US standard.
        if bucket_name in self._region_map:
            region = self._region_map[bucket_name]
        else:
            region = self._get_bucket_location(bucket_name)
            self._region_map[bucket_name] = region

        # Success.
        return region

    def _get_bucket_location(self, bucket_name):
        """
        Get bucket location.

        :param bucket_name: Fetches location of the Bucket name.
        :return: location of bucket name is returned.
        """
        method = 'GET'
        url = self._endpoint_url + '/' + bucket_name + '?location='
        headers = {}
        # default for all requests.
        region = 'us-east-1'

        # Region is set override.
        if self._region:
            return self._region

        # For anonymous requests no need to get bucket location.
        if self._access_key is None or self._secret_key is None:
            return 'us-east-1'

        # Get signature headers if any.
        headers = sign_v4(method, url, region,
                          headers, self._access_key,
                          self._secret_key, None)

        response = self._http.urlopen(method, url,
                                      body=None,
                                      headers=headers)

        if self._trace_output_stream:
            dump_http(method, url, headers, response,
                      self._trace_output_stream)

        if response.status != 200:
            raise ResponseError(response, method, bucket_name).get_exception()

        location = parse_location_constraint(response.data)
        # location is empty for 'US standard region'
        if not location:
            return 'us-east-1'
        # location can be 'EU' convert it to meaningful 'eu-west-1'
        if location == 'EU':
            return 'eu-west-1'
        return location

    def _url_open(self, method, bucket_name=None, object_name=None,
                  query=None, body=None, headers={}, content_sha256=None,
                  preload_content=True):
        """
        Open a url wrapper around signature version '4'
           and :meth:`urllib3.PoolManager.urlopen`
        """
        # HTTP headers are case insensitive filter out
        # all duplicate headers and pick one.
        fold_case_headers = FoldCaseDict()

        # Set user agent once before executing the request.
        fold_case_headers['User-Agent'] = self._user_agent
        for header in headers:
            fold_case_headers[header] = headers[header]

        # Get bucket region.
        region = self._get_bucket_region(bucket_name)

        # Construct target url.
        url = get_target_url(self._endpoint_url, bucket_name=bucket_name,
                             object_name=object_name, bucket_region=region,
                             query=query)

        # Get signature headers if any.
        headers = sign_v4(method, url, region,
                          fold_case_headers, self._access_key,
                          self._secret_key, content_sha256)

        response = self._http.urlopen(method, url,
                                      body=body,
                                      headers=headers,
                                      preload_content=preload_content)

        if self._trace_output_stream:
            dump_http(method, url, fold_case_headers, response,
                      self._trace_output_stream)

        if response.status != 200 and response.status != 204 \
           and response.status != 206:
            # Upon any response error invalidate the region cache
            # proactively for the bucket name.
            self._delete_bucket_region(bucket_name)

            # In case we did not preload_content, we need to release
            # the connection:
            if not preload_content:
                response.release_conn()

            supported_methods = [
                'HEAD',
                'GET',
                'POST',
                'PUT',
                'DELETE'
            ]

            if method in supported_methods:
                raise ResponseError(response,
                                    method,
                                    bucket_name,
                                    object_name).get_exception()
            else:
                raise ValueError('Unsupported method returned'
                                 ' error: {0}'.format(response.status))

        return response<|MERGE_RESOLUTION|>--- conflicted
+++ resolved
@@ -72,13 +72,10 @@
                       get_sha256_hexdigest, get_md5_base64digest, Hasher,
                       optimal_part_info,
                       is_valid_bucket_name, PartMetadata, read_full,
-<<<<<<< HEAD
                       is_valid_bucket_notification_config, 
                       get_s3_region_from_endpoint, is_valid_sse_object, is_valid_sse_put_object,
-=======
                       is_valid_bucket_notification_config, is_valid_policy_type,
                       get_s3_region_from_endpoint,
->>>>>>> 14515adb
                       mkdir_p, dump_http, amzprefix_user_metadata,
                       is_supported_header,is_amz_header)
 from .helpers import (MAX_MULTIPART_OBJECT_SIZE,
